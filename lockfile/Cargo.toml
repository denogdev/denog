--- conflicted
+++ resolved
@@ -2,11 +2,7 @@
 
 [package]
 name = "deno_lockfile"
-<<<<<<< HEAD
-version = "0.5.0"
-=======
 version = "0.7.0"
->>>>>>> 86785f21
 edition = "2021"
 license = "MIT"
 description = "An implementation of a lockfile used in Deno"
