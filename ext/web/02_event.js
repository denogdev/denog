// Copyright 2018-2023 the Deno authors. All rights reserved. MIT license.

// This module follows most of the WHATWG Living Standard for the DOM logic.
// Many parts of the DOM are not implemented in Deno, but the logic for those
// parts still exists.  This means you will observe a lot of strange structures
// and impossible logic branches based on what Deno currently supports.

const core = globalThis.Deno.core;
const ops = core.ops;
import * as webidl from "internal:deno_webidl/00_webidl.js";
import DOMException from "internal:deno_web/01_dom_exception.js";
import { createFilteredInspectProxy } from "internal:deno_console/02_console.js";
const primordials = globalThis.__bootstrap.primordials;
const {
  ArrayPrototypeFilter,
  ArrayPrototypeIncludes,
  ArrayPrototypeIndexOf,
  ArrayPrototypeMap,
  ArrayPrototypePush,
  ArrayPrototypeSlice,
  ArrayPrototypeSplice,
  ArrayPrototypeUnshift,
  Boolean,
  DateNow,
  Error,
  FunctionPrototypeCall,
  Map,
  MapPrototypeGet,
  MapPrototypeSet,
  ObjectCreate,
  ObjectDefineProperty,
  ObjectGetOwnPropertyDescriptor,
  ObjectPrototypeIsPrototypeOf,
  ReflectDefineProperty,
  ReflectHas,
  SafeArrayIterator,
  StringPrototypeStartsWith,
  Symbol,
  SymbolFor,
  SymbolToStringTag,
  TypeError,
} = primordials;

// This should be set via setGlobalThis this is required so that if even
// user deletes globalThis it is still usable
let globalThis_;

function saveGlobalThisReference(val) {
  globalThis_ = val;
}

// accessors for non runtime visible data

function getDispatched(event) {
  return Boolean(event[_dispatched]);
}

function getPath(event) {
  return event[_path] ?? [];
}

function getStopImmediatePropagation(event) {
  return Boolean(event[_stopImmediatePropagationFlag]);
}

function setCurrentTarget(
  event,
  value,
) {
  event[_attributes].currentTarget = value;
}

function setIsTrusted(event, value) {
  event[_isTrusted] = value;
}

function setDispatched(event, value) {
  event[_dispatched] = value;
}

function setEventPhase(event, value) {
  event[_attributes].eventPhase = value;
}

function setInPassiveListener(event, value) {
  event[_inPassiveListener] = value;
}

function setPath(event, value) {
  event[_path] = value;
}

function setRelatedTarget(
  event,
  value,
) {
  event[_attributes].relatedTarget = value;
}

function setTarget(event, value) {
  event[_attributes].target = value;
}

function setStopImmediatePropagation(
  event,
  value,
) {
  event[_stopImmediatePropagationFlag] = value;
}

// Type guards that widen the event type

function hasRelatedTarget(
  event,
) {
  return ReflectHas(event, "relatedTarget");
}

const isTrusted = ObjectGetOwnPropertyDescriptor({
  get isTrusted() {
    return this[_isTrusted];
  },
}, "isTrusted").get;

const eventInitConverter = webidl.createDictionaryConverter("EventInit", [{
  key: "bubbles",
  defaultValue: false,
  converter: webidl.converters.boolean,
}, {
  key: "cancelable",
  defaultValue: false,
  converter: webidl.converters.boolean,
}, {
  key: "composed",
  defaultValue: false,
  converter: webidl.converters.boolean,
}]);

const _attributes = Symbol("[[attributes]]");
const _canceledFlag = Symbol("[[canceledFlag]]");
const _stopPropagationFlag = Symbol("[[stopPropagationFlag]]");
const _stopImmediatePropagationFlag = Symbol(
  "[[stopImmediatePropagationFlag]]",
);
const _inPassiveListener = Symbol("[[inPassiveListener]]");
const _dispatched = Symbol("[[dispatched]]");
const _isTrusted = Symbol("[[isTrusted]]");
const _path = Symbol("[[path]]");
// internal.
const _skipInternalInit = Symbol("[[skipSlowInit]]");

class Event {
  constructor(type, eventInitDict = {}) {
    // TODO(lucacasonato): remove when this interface is spec aligned
    this[SymbolToStringTag] = "Event";
    this[_canceledFlag] = false;
    this[_stopPropagationFlag] = false;
    this[_stopImmediatePropagationFlag] = false;
    this[_inPassiveListener] = false;
    this[_dispatched] = false;
    this[_isTrusted] = false;
    this[_path] = [];

    if (!eventInitDict[_skipInternalInit]) {
      webidl.requiredArguments(arguments.length, 1, {
        prefix: "Failed to construct 'Event'",
      });
      type = webidl.converters.DOMString(type, {
        prefix: "Failed to construct 'Event'",
        context: "Argument 1",
      });
      const eventInit = eventInitConverter(eventInitDict, {
        prefix: "Failed to construct 'Event'",
        context: "Argument 2",
      });
      this[_attributes] = {
        type,
        ...eventInit,
        currentTarget: null,
        eventPhase: Event.NONE,
        target: null,
        timeStamp: DateNow(),
      };
      // [LegacyUnforgeable]
      ReflectDefineProperty(this, "isTrusted", {
        enumerable: true,
        get: isTrusted,
      });
    } else {
      this[_attributes] = {
        type,
        data: eventInitDict.data ?? null,
        bubbles: eventInitDict.bubbles ?? false,
        cancelable: eventInitDict.cancelable ?? false,
        composed: eventInitDict.composed ?? false,
        currentTarget: null,
        eventPhase: Event.NONE,
        target: null,
        timeStamp: DateNow(),
      };
      // TODO(@littledivy): Not spec compliant but performance is hurt badly
      // for users of `_skipInternalInit`.
      this.isTrusted = false;
    }
  }

  [SymbolFor("Deno.privateCustomInspect")](inspect) {
    return inspect(createFilteredInspectProxy({
      object: this,
      evaluate: ObjectPrototypeIsPrototypeOf(Event.prototype, this),
      keys: EVENT_PROPS,
    }));
  }

  get type() {
    return this[_attributes].type;
  }

  get target() {
    return this[_attributes].target;
  }

  get srcElement() {
    return null;
  }

  set srcElement(_) {
    // this member is deprecated
  }

  get currentTarget() {
    return this[_attributes].currentTarget;
  }

  composedPath() {
    const path = this[_path];
    if (path.length === 0) {
      return [];
    }

    if (!this.currentTarget) {
      throw new Error("assertion error");
    }
    const composedPath = [
      {
        item: this.currentTarget,
        itemInShadowTree: false,
        relatedTarget: null,
        rootOfClosedTree: false,
        slotInClosedTree: false,
        target: null,
        touchTargetList: [],
      },
    ];

    let currentTargetIndex = 0;
    let currentTargetHiddenSubtreeLevel = 0;

    for (let index = path.length - 1; index >= 0; index--) {
      const { item, rootOfClosedTree, slotInClosedTree } = path[index];

      if (rootOfClosedTree) {
        currentTargetHiddenSubtreeLevel++;
      }

      if (item === this.currentTarget) {
        currentTargetIndex = index;
        break;
      }

      if (slotInClosedTree) {
        currentTargetHiddenSubtreeLevel--;
      }
    }

    let currentHiddenLevel = currentTargetHiddenSubtreeLevel;
    let maxHiddenLevel = currentTargetHiddenSubtreeLevel;

    for (let i = currentTargetIndex - 1; i >= 0; i--) {
      const { item, rootOfClosedTree, slotInClosedTree } = path[i];

      if (rootOfClosedTree) {
        currentHiddenLevel++;
      }

      if (currentHiddenLevel <= maxHiddenLevel) {
        ArrayPrototypeUnshift(composedPath, {
          item,
          itemInShadowTree: false,
          relatedTarget: null,
          rootOfClosedTree: false,
          slotInClosedTree: false,
          target: null,
          touchTargetList: [],
        });
      }

      if (slotInClosedTree) {
        currentHiddenLevel--;

        if (currentHiddenLevel < maxHiddenLevel) {
          maxHiddenLevel = currentHiddenLevel;
        }
      }
    }

    currentHiddenLevel = currentTargetHiddenSubtreeLevel;
    maxHiddenLevel = currentTargetHiddenSubtreeLevel;

    for (let index = currentTargetIndex + 1; index < path.length; index++) {
      const { item, rootOfClosedTree, slotInClosedTree } = path[index];

      if (slotInClosedTree) {
        currentHiddenLevel++;
      }

      if (currentHiddenLevel <= maxHiddenLevel) {
        ArrayPrototypePush(composedPath, {
          item,
          itemInShadowTree: false,
          relatedTarget: null,
          rootOfClosedTree: false,
          slotInClosedTree: false,
          target: null,
          touchTargetList: [],
        });
      }

      if (rootOfClosedTree) {
        currentHiddenLevel--;

        if (currentHiddenLevel < maxHiddenLevel) {
          maxHiddenLevel = currentHiddenLevel;
        }
      }
    }
    return ArrayPrototypeMap(composedPath, (p) => p.item);
  }

  get NONE() {
    return Event.NONE;
  }

  get CAPTURING_PHASE() {
    return Event.CAPTURING_PHASE;
  }

  get AT_TARGET() {
    return Event.AT_TARGET;
  }

  get BUBBLING_PHASE() {
    return Event.BUBBLING_PHASE;
  }

  static get NONE() {
    return 0;
  }

  static get CAPTURING_PHASE() {
    return 1;
  }

  static get AT_TARGET() {
    return 2;
  }

  static get BUBBLING_PHASE() {
    return 3;
  }

  get eventPhase() {
    return this[_attributes].eventPhase;
  }

  stopPropagation() {
    this[_stopPropagationFlag] = true;
  }

  get cancelBubble() {
    return this[_stopPropagationFlag];
  }

  set cancelBubble(value) {
    this[_stopPropagationFlag] = webidl.converters.boolean(value);
  }

  stopImmediatePropagation() {
    this[_stopPropagationFlag] = true;
    this[_stopImmediatePropagationFlag] = true;
  }

  get bubbles() {
    return this[_attributes].bubbles;
  }

  get cancelable() {
    return this[_attributes].cancelable;
  }

  get returnValue() {
    return !this[_canceledFlag];
  }

  set returnValue(value) {
    if (!webidl.converters.boolean(value)) {
      this[_canceledFlag] = true;
    }
  }

  preventDefault() {
    if (this[_attributes].cancelable && !this[_inPassiveListener]) {
      this[_canceledFlag] = true;
    }
  }

  get defaultPrevented() {
    return this[_canceledFlag];
  }

  get composed() {
    return this[_attributes].composed;
  }

  get initialized() {
    return true;
  }

  get timeStamp() {
    return this[_attributes].timeStamp;
  }
}

function defineEnumerableProps(
  Ctor,
  props,
) {
  for (let i = 0; i < props.length; ++i) {
    const prop = props[i];
    ReflectDefineProperty(Ctor.prototype, prop, { enumerable: true });
  }
}

const EVENT_PROPS = [
  "bubbles",
  "cancelable",
  "composed",
  "currentTarget",
  "defaultPrevented",
  "eventPhase",
  "srcElement",
  "target",
  "returnValue",
  "timeStamp",
  "type",
];

defineEnumerableProps(Event, EVENT_PROPS);

// This is currently the only node type we are using, so instead of implementing
// the whole of the Node interface at the moment, this just gives us the one
// value to power the standards based logic
const DOCUMENT_FRAGMENT_NODE = 11;

// DOM Logic Helper functions and type guards

/** Get the parent node, for event targets that have a parent.
 *
 * Ref: https://dom.spec.whatwg.org/#get-the-parent */
function getParent(eventTarget) {
  return isNode(eventTarget) ? eventTarget.parentNode : null;
}

function getRoot(eventTarget) {
  return isNode(eventTarget)
    ? eventTarget.getRootNode({ composed: true })
    : null;
}

function isNode(
  eventTarget,
) {
  return Boolean(eventTarget && ReflectHas(eventTarget, "nodeType"));
}

// https://dom.spec.whatwg.org/#concept-shadow-including-inclusive-ancestor
function isShadowInclusiveAncestor(
  ancestor,
  node,
) {
  while (isNode(node)) {
    if (node === ancestor) {
      return true;
    }

    if (isShadowRoot(node)) {
      node = node && getHost(node);
    } else {
      node = getParent(node);
    }
  }

  return false;
}

function isShadowRoot(nodeImpl) {
  return Boolean(
    nodeImpl &&
      isNode(nodeImpl) &&
      nodeImpl.nodeType === DOCUMENT_FRAGMENT_NODE &&
      getHost(nodeImpl) != null,
  );
}

function isSlotable(
  nodeImpl,
) {
  return Boolean(isNode(nodeImpl) && ReflectHas(nodeImpl, "assignedSlot"));
}

// DOM Logic functions

/** Append a path item to an event's path.
 *
 * Ref: https://dom.spec.whatwg.org/#concept-event-path-append
 */
function appendToEventPath(
  eventImpl,
  target,
  targetOverride,
  relatedTarget,
  touchTargets,
  slotInClosedTree,
) {
  const itemInShadowTree = isNode(target) && isShadowRoot(getRoot(target));
  const rootOfClosedTree = isShadowRoot(target) &&
    getMode(target) === "closed";

  ArrayPrototypePush(getPath(eventImpl), {
    item: target,
    itemInShadowTree,
    target: targetOverride,
    relatedTarget,
    touchTargetList: touchTargets,
    rootOfClosedTree,
    slotInClosedTree,
  });
}

function dispatch(
  targetImpl,
  eventImpl,
  targetOverride,
) {
  let clearTargets = false;
  let activationTarget = null;

  setDispatched(eventImpl, true);

  targetOverride = targetOverride ?? targetImpl;
  const eventRelatedTarget = hasRelatedTarget(eventImpl)
    ? eventImpl.relatedTarget
    : null;
  let relatedTarget = retarget(eventRelatedTarget, targetImpl);

  if (targetImpl !== relatedTarget || targetImpl === eventRelatedTarget) {
    const touchTargets = [];

    appendToEventPath(
      eventImpl,
      targetImpl,
      targetOverride,
      relatedTarget,
      touchTargets,
      false,
    );

    const isActivationEvent = eventImpl.type === "click";

    if (isActivationEvent && getHasActivationBehavior(targetImpl)) {
      activationTarget = targetImpl;
    }

    let slotInClosedTree = false;
    let slotable = isSlotable(targetImpl) && getAssignedSlot(targetImpl)
      ? targetImpl
      : null;
    let parent = getParent(targetImpl);

    // Populate event path
    // https://dom.spec.whatwg.org/#event-path
    while (parent !== null) {
      if (slotable !== null) {
        slotable = null;

        const parentRoot = getRoot(parent);
        if (
          isShadowRoot(parentRoot) &&
          parentRoot &&
          getMode(parentRoot) === "closed"
        ) {
          slotInClosedTree = true;
        }
      }

      relatedTarget = retarget(eventRelatedTarget, parent);

      if (
        isNode(parent) &&
        isShadowInclusiveAncestor(getRoot(targetImpl), parent)
      ) {
        appendToEventPath(
          eventImpl,
          parent,
          null,
          relatedTarget,
          touchTargets,
          slotInClosedTree,
        );
      } else if (parent === relatedTarget) {
        parent = null;
      } else {
        targetImpl = parent;

        if (
          isActivationEvent &&
          activationTarget === null &&
          getHasActivationBehavior(targetImpl)
        ) {
          activationTarget = targetImpl;
        }

        appendToEventPath(
          eventImpl,
          parent,
          targetImpl,
          relatedTarget,
          touchTargets,
          slotInClosedTree,
        );
      }

      if (parent !== null) {
        parent = getParent(parent);
      }

      slotInClosedTree = false;
    }

    let clearTargetsTupleIndex = -1;
    const path = getPath(eventImpl);
    for (
      let i = path.length - 1;
      i >= 0 && clearTargetsTupleIndex === -1;
      i--
    ) {
      if (path[i].target !== null) {
        clearTargetsTupleIndex = i;
      }
    }
    const clearTargetsTuple = path[clearTargetsTupleIndex];

    clearTargets = (isNode(clearTargetsTuple.target) &&
      isShadowRoot(getRoot(clearTargetsTuple.target))) ||
      (isNode(clearTargetsTuple.relatedTarget) &&
        isShadowRoot(getRoot(clearTargetsTuple.relatedTarget)));

    setEventPhase(eventImpl, Event.CAPTURING_PHASE);

    for (let i = path.length - 1; i >= 0; --i) {
      const tuple = path[i];

      if (tuple.target === null) {
        invokeEventListeners(tuple, eventImpl);
      }
    }

    for (let i = 0; i < path.length; i++) {
      const tuple = path[i];

      if (tuple.target !== null) {
        setEventPhase(eventImpl, Event.AT_TARGET);
      } else {
        setEventPhase(eventImpl, Event.BUBBLING_PHASE);
      }

      if (
        (eventImpl.eventPhase === Event.BUBBLING_PHASE &&
          eventImpl.bubbles) ||
        eventImpl.eventPhase === Event.AT_TARGET
      ) {
        invokeEventListeners(tuple, eventImpl);
      }
    }
  }

  setEventPhase(eventImpl, Event.NONE);
  setCurrentTarget(eventImpl, null);
  setPath(eventImpl, []);
  setDispatched(eventImpl, false);
  eventImpl.cancelBubble = false;
  setStopImmediatePropagation(eventImpl, false);

  if (clearTargets) {
    setTarget(eventImpl, null);
    setRelatedTarget(eventImpl, null);
  }

  // TODO(bartlomieju): invoke activation targets if HTML nodes will be implemented
  // if (activationTarget !== null) {
  //   if (!eventImpl.defaultPrevented) {
  //     activationTarget._activationBehavior();
  //   }
  // }

  return !eventImpl.defaultPrevented;
}

/** Inner invoking of the event listeners where the resolved listeners are
 * called.
 *
 * Ref: https://dom.spec.whatwg.org/#concept-event-listener-inner-invoke */
function innerInvokeEventListeners(
  eventImpl,
  targetListeners,
) {
  let found = false;

  const { type } = eventImpl;

  if (!targetListeners || !targetListeners[type]) {
    return found;
  }

  // Copy event listeners before iterating since the list can be modified during the iteration.
  const handlers = ArrayPrototypeSlice(targetListeners[type]);

  for (let i = 0; i < handlers.length; i++) {
    const listener = handlers[i];

    let capture, once, passive;
    if (typeof listener.options === "boolean") {
      capture = listener.options;
      once = false;
      passive = false;
    } else {
      capture = listener.options.capture;
      once = listener.options.once;
      passive = listener.options.passive;
    }

    // Check if the event listener has been removed since the listeners has been cloned.
    if (!ArrayPrototypeIncludes(targetListeners[type], listener)) {
      continue;
    }

    found = true;

    if (
      (eventImpl.eventPhase === Event.CAPTURING_PHASE && !capture) ||
      (eventImpl.eventPhase === Event.BUBBLING_PHASE && capture)
    ) {
      continue;
    }

    if (once) {
      ArrayPrototypeSplice(
        targetListeners[type],
        ArrayPrototypeIndexOf(targetListeners[type], listener),
        1,
      );
    }

    if (passive) {
      setInPassiveListener(eventImpl, true);
    }

    if (typeof listener.callback === "object") {
      if (typeof listener.callback.handleEvent === "function") {
        listener.callback.handleEvent(eventImpl);
      }
    } else {
      FunctionPrototypeCall(
        listener.callback,
        eventImpl.currentTarget,
        eventImpl,
      );
    }

    setInPassiveListener(eventImpl, false);

    if (getStopImmediatePropagation(eventImpl)) {
      return found;
    }
  }

  return found;
}

/** Invokes the listeners on a given event path with the supplied event.
 *
 * Ref: https://dom.spec.whatwg.org/#concept-event-listener-invoke */
function invokeEventListeners(tuple, eventImpl) {
  const path = getPath(eventImpl);
  const tupleIndex = ArrayPrototypeIndexOf(path, tuple);
  for (let i = tupleIndex; i >= 0; i--) {
    const t = path[i];
    if (t.target) {
      setTarget(eventImpl, t.target);
      break;
    }
  }

  setRelatedTarget(eventImpl, tuple.relatedTarget);

  if (eventImpl.cancelBubble) {
    return;
  }

  setCurrentTarget(eventImpl, tuple.item);

  try {
    innerInvokeEventListeners(eventImpl, getListeners(tuple.item));
  } catch (error) {
    reportException(error);
  }
}

function normalizeEventHandlerOptions(
  options,
) {
  if (typeof options === "boolean" || typeof options === "undefined") {
    return {
      capture: Boolean(options),
    };
  } else {
    return options;
  }
}

/** Retarget the target following the spec logic.
 *
 * Ref: https://dom.spec.whatwg.org/#retarget */
function retarget(a, b) {
  while (true) {
    if (!isNode(a)) {
      return a;
    }

    const aRoot = a.getRootNode();

    if (aRoot) {
      if (
        !isShadowRoot(aRoot) ||
        (isNode(b) && isShadowInclusiveAncestor(aRoot, b))
      ) {
        return a;
      }

      a = getHost(aRoot);
    }
  }
}

// Accessors for non-public data

const eventTargetData = Symbol();

function setEventTargetData(target) {
  target[eventTargetData] = getDefaultTargetData();
}

function getAssignedSlot(target) {
  return Boolean(target?.[eventTargetData]?.assignedSlot);
}

function getHasActivationBehavior(target) {
  return Boolean(target?.[eventTargetData]?.hasActivationBehavior);
}

function getHost(target) {
  return target?.[eventTargetData]?.host ?? null;
}

function getListeners(target) {
  return target?.[eventTargetData]?.listeners ?? {};
}

function getMode(target) {
  return target?.[eventTargetData]?.mode ?? null;
}

function listenerCount(target, type) {
  return getListeners(target)?.[type]?.length ?? 0;
}

function getDefaultTargetData() {
  return {
    assignedSlot: false,
    hasActivationBehavior: false,
    host: null,
    listeners: ObjectCreate(null),
    mode: "",
  };
}

// This is lazy loaded because there is a circular dependency with AbortSignal.
let addEventListenerOptionsConverter;

function lazyAddEventListenerOptionsConverter() {
  addEventListenerOptionsConverter ??= webidl.createDictionaryConverter(
    "AddEventListenerOptions",
    [
      {
        key: "capture",
        defaultValue: false,
        converter: webidl.converters.boolean,
      },
      {
        key: "passive",
        defaultValue: false,
        converter: webidl.converters.boolean,
      },
      {
        key: "once",
        defaultValue: false,
        converter: webidl.converters.boolean,
      },
      {
        key: "signal",
        converter: webidl.converters.AbortSignal,
      },
    ],
  );
}

webidl.converters.AddEventListenerOptions = (V, opts) => {
  if (webidl.type(V) !== "Object" || V === null) {
    V = { capture: Boolean(V) };
  }

  lazyAddEventListenerOptionsConverter();
  return addEventListenerOptionsConverter(V, opts);
};

class EventTarget {
  constructor() {
    this[eventTargetData] = getDefaultTargetData();
    this[webidl.brand] = webidl.brand;
  }

  addEventListener(
    type,
    callback,
    options,
  ) {
    const self = this ?? globalThis_;
    webidl.assertBranded(self, EventTargetPrototype);
    const prefix = "Failed to execute 'addEventListener' on 'EventTarget'";

    webidl.requiredArguments(arguments.length, 2, {
      prefix,
    });

    options = webidl.converters.AddEventListenerOptions(options, {
      prefix,
      context: "Argument 3",
    });

    if (callback === null) {
      return;
    }

    const { listeners } = self[eventTargetData];

    if (!(ReflectHas(listeners, type))) {
      listeners[type] = [];
    }

    const listenerList = listeners[type];
    for (let i = 0; i < listenerList.length; ++i) {
      const listener = listenerList[i];
      if (
        ((typeof listener.options === "boolean" &&
          listener.options === options.capture) ||
          (typeof listener.options === "object" &&
            listener.options.capture === options.capture)) &&
        listener.callback === callback
      ) {
        return;
      }
    }
    if (options?.signal) {
      const signal = options?.signal;
      if (signal.aborted) {
        // If signal is not null and its aborted flag is set, then return.
        return;
      } else {
        // If listener’s signal is not null, then add the following abort
        // abort steps to it: Remove an event listener.
        signal.addEventListener("abort", () => {
          self.removeEventListener(type, callback, options);
        });
      }
    }

    ArrayPrototypePush(listeners[type], { callback, options });
  }

  removeEventListener(
    type,
    callback,
    options,
  ) {
    const self = this ?? globalThis_;
    webidl.assertBranded(self, EventTargetPrototype);
    webidl.requiredArguments(arguments.length, 2, {
      prefix: "Failed to execute 'removeEventListener' on 'EventTarget'",
    });

    const { listeners } = self[eventTargetData];
    if (callback !== null && ReflectHas(listeners, type)) {
      listeners[type] = ArrayPrototypeFilter(
        listeners[type],
        (listener) => listener.callback !== callback,
      );
    } else if (callback === null || !listeners[type]) {
      return;
    }

    options = normalizeEventHandlerOptions(options);

    for (let i = 0; i < listeners[type].length; ++i) {
      const listener = listeners[type][i];
      if (
        ((typeof listener.options === "boolean" &&
          listener.options === options.capture) ||
          (typeof listener.options === "object" &&
            listener.options.capture === options.capture)) &&
        listener.callback === callback
      ) {
        ArrayPrototypeSplice(listeners[type], i, 1);
        break;
      }
    }
  }

  dispatchEvent(event) {
    // If `this` is not present, then fallback to global scope. We don't use
    // `globalThis` directly here, because it could be deleted by user.
    // Instead use saved reference to global scope when the script was
    // executed.
    const self = this ?? globalThis_;
    webidl.assertBranded(self, EventTargetPrototype);
    webidl.requiredArguments(arguments.length, 1, {
      prefix: "Failed to execute 'dispatchEvent' on 'EventTarget'",
    });

    const { listeners } = self[eventTargetData];
    if (!ReflectHas(listeners, event.type)) {
      setTarget(event, this);
      return true;
    }

    if (getDispatched(event)) {
      throw new DOMException("Invalid event state.", "InvalidStateError");
    }

    if (event.eventPhase !== Event.NONE) {
      throw new DOMException("Invalid event state.", "InvalidStateError");
    }

    return dispatch(self, event);
  }

  getParent(_event) {
    return null;
  }
}

webidl.configurePrototype(EventTarget);
const EventTargetPrototype = EventTarget.prototype;

defineEnumerableProps(EventTarget, [
  "addEventListener",
  "removeEventListener",
  "dispatchEvent",
]);

class ErrorEvent extends Event {
  #message = "";
  #filename = "";
  #lineno = "";
  #colno = "";
  #error = "";

  get message() {
    return this.#message;
  }
  get filename() {
    return this.#filename;
  }
  get lineno() {
    return this.#lineno;
  }
  get colno() {
    return this.#colno;
  }
  get error() {
    return this.#error;
  }

  constructor(
    type,
    {
      bubbles,
      cancelable,
      composed,
      message = "",
      filename = "",
      lineno = 0,
      colno = 0,
      error,
    } = {},
  ) {
    super(type, {
      bubbles: bubbles,
      cancelable: cancelable,
      composed: composed,
    });

    this.#message = message;
    this.#filename = filename;
    this.#lineno = lineno;
    this.#colno = colno;
    this.#error = error;
  }

  [SymbolFor("Deno.privateCustomInspect")](inspect) {
    return inspect(createFilteredInspectProxy({
      object: this,
      evaluate: ObjectPrototypeIsPrototypeOf(ErrorEvent.prototype, this),
      keys: [
        ...new SafeArrayIterator(EVENT_PROPS),
        "message",
        "filename",
        "lineno",
        "colno",
        "error",
      ],
    }));
  }

  // TODO(lucacasonato): remove when this interface is spec aligned
  [SymbolToStringTag] = "ErrorEvent";
}

defineEnumerableProps(ErrorEvent, [
  "message",
  "filename",
  "lineno",
  "colno",
  "error",
]);

class CloseEvent extends Event {
  #wasClean = "";
  #code = "";
  #reason = "";

  get wasClean() {
    return this.#wasClean;
  }
  get code() {
    return this.#code;
  }
  get reason() {
    return this.#reason;
  }

  constructor(type, {
    bubbles,
    cancelable,
    composed,
    wasClean = false,
    code = 0,
    reason = "",
  } = {}) {
    super(type, {
      bubbles: bubbles,
      cancelable: cancelable,
      composed: composed,
    });

    this.#wasClean = wasClean;
    this.#code = code;
    this.#reason = reason;
  }

  [SymbolFor("Deno.privateCustomInspect")](inspect) {
    return inspect(createFilteredInspectProxy({
      object: this,
      evaluate: ObjectPrototypeIsPrototypeOf(CloseEvent.prototype, this),
      keys: [
        ...new SafeArrayIterator(EVENT_PROPS),
        "wasClean",
        "code",
        "reason",
      ],
    }));
  }
}

class MessageEvent extends Event {
  get source() {
    return null;
  }

  constructor(type, eventInitDict) {
    super(type, {
      bubbles: eventInitDict?.bubbles ?? false,
      cancelable: eventInitDict?.cancelable ?? false,
      composed: eventInitDict?.composed ?? false,
      [_skipInternalInit]: eventInitDict?.[_skipInternalInit],
    });

    this.data = eventInitDict?.data ?? null;
    this.ports = eventInitDict?.ports ?? [];
    this.origin = eventInitDict?.origin ?? "";
    this.lastEventId = eventInitDict?.lastEventId ?? "";
  }

  [SymbolFor("Deno.privateCustomInspect")](inspect) {
    return inspect(createFilteredInspectProxy({
      object: this,
      evaluate: ObjectPrototypeIsPrototypeOf(MessageEvent.prototype, this),
      keys: [
        ...new SafeArrayIterator(EVENT_PROPS),
        "data",
        "origin",
        "lastEventId",
      ],
    }));
  }

  // TODO(lucacasonato): remove when this interface is spec aligned
  [SymbolToStringTag] = "CloseEvent";
}

class CustomEvent extends Event {
  #detail = null;

  constructor(type, eventInitDict = {}) {
    super(type, eventInitDict);
    webidl.requiredArguments(arguments.length, 1, {
      prefix: "Failed to construct 'CustomEvent'",
    });
    const { detail } = eventInitDict;
    this.#detail = detail;
  }

  get detail() {
    return this.#detail;
  }

  [SymbolFor("Deno.privateCustomInspect")](inspect) {
    return inspect(createFilteredInspectProxy({
      object: this,
      evaluate: ObjectPrototypeIsPrototypeOf(CustomEvent.prototype, this),
      keys: [
        ...new SafeArrayIterator(EVENT_PROPS),
        "detail",
      ],
    }));
  }

  // TODO(lucacasonato): remove when this interface is spec aligned
  [SymbolToStringTag] = "CustomEvent";
}

ReflectDefineProperty(CustomEvent.prototype, "detail", {
  enumerable: true,
});

// ProgressEvent could also be used in other DOM progress event emits.
// Current use is for FileReader.
class ProgressEvent extends Event {
  constructor(type, eventInitDict = {}) {
    super(type, eventInitDict);

    this.lengthComputable = eventInitDict?.lengthComputable ?? false;
    this.loaded = eventInitDict?.loaded ?? 0;
    this.total = eventInitDict?.total ?? 0;
  }

  [SymbolFor("Deno.privateCustomInspect")](inspect) {
    return inspect(createFilteredInspectProxy({
      object: this,
      evaluate: ObjectPrototypeIsPrototypeOf(ProgressEvent.prototype, this),
      keys: [
        ...new SafeArrayIterator(EVENT_PROPS),
        "lengthComputable",
        "loaded",
        "total",
      ],
    }));
  }

  // TODO(lucacasonato): remove when this interface is spec aligned
  [SymbolToStringTag] = "ProgressEvent";
}

class PromiseRejectionEvent extends Event {
  #promise = null;
  #reason = null;

  get promise() {
    return this.#promise;
  }
  get reason() {
    return this.#reason;
  }

  constructor(
    type,
    {
      bubbles,
      cancelable,
      composed,
      promise,
      reason,
    } = {},
  ) {
    super(type, {
      bubbles: bubbles,
      cancelable: cancelable,
      composed: composed,
    });

    this.#promise = promise;
    this.#reason = reason;
  }

  [SymbolFor("Deno.privateCustomInspect")](inspect) {
    return inspect(createFilteredInspectProxy({
      object: this,
      evaluate: ObjectPrototypeIsPrototypeOf(
        PromiseRejectionEvent.prototype,
        this,
      ),
      keys: [
        ...new SafeArrayIterator(EVENT_PROPS),
        "promise",
        "reason",
      ],
    }));
  }

  // TODO(lucacasonato): remove when this interface is spec aligned
  [SymbolToStringTag] = "PromiseRejectionEvent";
}

defineEnumerableProps(PromiseRejectionEvent, [
  "promise",
  "reason",
]);

const _eventHandlers = Symbol("eventHandlers");

function makeWrappedHandler(handler, isSpecialErrorEventHandler) {
  function wrappedHandler(evt) {
    if (typeof wrappedHandler.handler !== "function") {
      return;
    }

    if (
      isSpecialErrorEventHandler &&
      ObjectPrototypeIsPrototypeOf(ErrorEvent.prototype, evt) &&
      evt.type === "error"
    ) {
      const ret = FunctionPrototypeCall(
        wrappedHandler.handler,
        this,
        evt.message,
        evt.filename,
        evt.lineno,
        evt.colno,
        evt.error,
      );
      if (ret === true) {
        evt.preventDefault();
      }
      return;
    }

    return FunctionPrototypeCall(wrappedHandler.handler, this, evt);
  }
  wrappedHandler.handler = handler;
  return wrappedHandler;
}

// `init` is an optional function that will be called the first time that the
// event handler property is set. It will be called with the object on which
// the property is set as its argument.
// `isSpecialErrorEventHandler` can be set to true to opt into the special
// behavior of event handlers for the "error" event in a global scope.
function defineEventHandler(
  emitter,
  name,
  init = undefined,
  isSpecialErrorEventHandler = false,
) {
  // HTML specification section 8.1.7.1
  ObjectDefineProperty(emitter, `on${name}`, {
    get() {
      if (!this[_eventHandlers]) {
        return null;
      }

<<<<<<< HEAD
  let reportExceptionStackedCalls = 0;

  // https://html.spec.whatwg.org/#report-the-exception
  function reportException(error) {
    reportExceptionStackedCalls++;
    const jsError = core.destructureError(error);
    const message = jsError.exceptionMessage;
    let filename = "";
    let lineno = 0;
    let colno = 0;
    if (jsError.frames.length > 0) {
      filename = jsError.frames[0].fileName;
      lineno = jsError.frames[0].lineNumber;
      colno = jsError.frames[0].columnNumber;
    } else {
      const jsError = core.destructureError(new Error());
      const frames = jsError.frames;
      for (let i = 0; i < frames.length; ++i) {
        const frame = frames[i];
        if (
          typeof frame.fileName == "string" &&
          !StringPrototypeStartsWith(frame.fileName, "internal:")
        ) {
          filename = frame.fileName;
          lineno = frame.lineNumber;
          colno = frame.columnNumber;
          break;
        }
=======
      return MapPrototypeGet(this[_eventHandlers], name)?.handler ?? null;
    },
    set(value) {
      // All three Web IDL event handler types are nullable callback functions
      // with the [LegacyTreatNonObjectAsNull] extended attribute, meaning
      // anything other than an object is treated as null.
      if (typeof value !== "object" && typeof value !== "function") {
        value = null;
>>>>>>> 86785f21
      }

      if (!this[_eventHandlers]) {
        this[_eventHandlers] = new Map();
      }
      let handlerWrapper = MapPrototypeGet(this[_eventHandlers], name);
      if (handlerWrapper) {
        handlerWrapper.handler = value;
      } else if (value !== null) {
        handlerWrapper = makeWrappedHandler(
          value,
          isSpecialErrorEventHandler,
        );
        this.addEventListener(name, handlerWrapper);
        init?.(this);
      }
      MapPrototypeSet(this[_eventHandlers], name, handlerWrapper);
    },
    configurable: true,
    enumerable: true,
  });
}

let reportExceptionStackedCalls = 0;

// https://html.spec.whatwg.org/#report-the-exception
function reportException(error) {
  reportExceptionStackedCalls++;
  const jsError = core.destructureError(error);
  const message = jsError.exceptionMessage;
  let filename = "";
  let lineno = 0;
  let colno = 0;
  if (jsError.frames.length > 0) {
    filename = jsError.frames[0].fileName;
    lineno = jsError.frames[0].lineNumber;
    colno = jsError.frames[0].columnNumber;
  } else {
    const jsError = core.destructureError(new Error());
    const frames = jsError.frames;
    for (let i = 0; i < frames.length; ++i) {
      const frame = frames[i];
      if (
        typeof frame.fileName == "string" &&
        !StringPrototypeStartsWith(frame.fileName, "internal:")
      ) {
        filename = frame.fileName;
        lineno = frame.lineNumber;
        colno = frame.columnNumber;
        break;
      }
    }
  }
  const event = new ErrorEvent("error", {
    cancelable: true,
    message,
    filename,
    lineno,
    colno,
    error,
  });
  // Avoid recursing `reportException()` via error handlers more than once.
  if (reportExceptionStackedCalls > 1 || globalThis_.dispatchEvent(event)) {
    ops.op_dispatch_exception(error);
  }
  reportExceptionStackedCalls--;
}

function checkThis(thisArg) {
  if (thisArg !== null && thisArg !== undefined && thisArg !== globalThis_) {
    throw new TypeError("Illegal invocation");
  }
}

// https://html.spec.whatwg.org/#dom-reporterror
function reportError(error) {
  checkThis(this);
  const prefix = "Failed to call 'reportError'";
  webidl.requiredArguments(arguments.length, 1, { prefix });
  reportException(error);
}

export {
  _skipInternalInit,
  CloseEvent,
  CustomEvent,
  defineEventHandler,
  ErrorEvent,
  Event,
  EventTarget,
  listenerCount,
  MessageEvent,
  ProgressEvent,
  PromiseRejectionEvent,
  reportError,
  reportException,
  saveGlobalThisReference,
  setEventTargetData,
  setIsTrusted,
  setTarget,
};<|MERGE_RESOLUTION|>--- conflicted
+++ resolved
@@ -1417,36 +1417,6 @@
         return null;
       }
 
-<<<<<<< HEAD
-  let reportExceptionStackedCalls = 0;
-
-  // https://html.spec.whatwg.org/#report-the-exception
-  function reportException(error) {
-    reportExceptionStackedCalls++;
-    const jsError = core.destructureError(error);
-    const message = jsError.exceptionMessage;
-    let filename = "";
-    let lineno = 0;
-    let colno = 0;
-    if (jsError.frames.length > 0) {
-      filename = jsError.frames[0].fileName;
-      lineno = jsError.frames[0].lineNumber;
-      colno = jsError.frames[0].columnNumber;
-    } else {
-      const jsError = core.destructureError(new Error());
-      const frames = jsError.frames;
-      for (let i = 0; i < frames.length; ++i) {
-        const frame = frames[i];
-        if (
-          typeof frame.fileName == "string" &&
-          !StringPrototypeStartsWith(frame.fileName, "internal:")
-        ) {
-          filename = frame.fileName;
-          lineno = frame.lineNumber;
-          colno = frame.columnNumber;
-          break;
-        }
-=======
       return MapPrototypeGet(this[_eventHandlers], name)?.handler ?? null;
     },
     set(value) {
@@ -1455,7 +1425,6 @@
       // anything other than an object is treated as null.
       if (typeof value !== "object" && typeof value !== "function") {
         value = null;
->>>>>>> 86785f21
       }
 
       if (!this[_eventHandlers]) {
