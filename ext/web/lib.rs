// Copyright 2018-2023 the Deno authors. All rights reserved. MIT license.

mod blob;
mod compression;
mod message_port;
mod timers;

use deno_core::error::range_error;
use deno_core::error::type_error;
use deno_core::error::AnyError;
use deno_core::include_js_files;
use deno_core::op;
use deno_core::serde_v8;
use deno_core::url::Url;
use deno_core::v8;
use deno_core::ByteString;
use deno_core::CancelHandle;
use deno_core::Extension;
use deno_core::OpState;
use deno_core::Resource;
use deno_core::ResourceId;
use deno_core::U16String;
use deno_core::ZeroCopyBuf;

use encoding_rs::CoderResult;
use encoding_rs::Decoder;
use encoding_rs::DecoderResult;
use encoding_rs::Encoding;
use std::borrow::Cow;
use std::cell::RefCell;
use std::fmt;
use std::path::PathBuf;
use std::usize;

use crate::blob::op_blob_create_object_url;
use crate::blob::op_blob_create_part;
use crate::blob::op_blob_from_object_url;
use crate::blob::op_blob_read_part;
use crate::blob::op_blob_remove_part;
use crate::blob::op_blob_revoke_object_url;
use crate::blob::op_blob_slice_part;
pub use crate::blob::Blob;
pub use crate::blob::BlobPart;
pub use crate::blob::BlobStore;
pub use crate::blob::InMemoryBlobPart;

pub use crate::message_port::create_entangled_message_port;
use crate::message_port::op_message_port_create_entangled;
use crate::message_port::op_message_port_post_message;
use crate::message_port::op_message_port_recv_message;
pub use crate::message_port::JsMessageData;
pub use crate::message_port::MessagePort;

use crate::timers::op_now;
use crate::timers::op_sleep;
use crate::timers::op_timer_handle;
use crate::timers::StartTime;
pub use crate::timers::TimersPermission;

/// Load and execute the javascript code.
pub fn init<P: TimersPermission + 'static>(
  blob_store: BlobStore,
  maybe_location: Option<Url>,
) -> Extension {
  Extension::builder(env!("CARGO_PKG_NAME"))
    .dependencies(vec!["deno_webidl", "deno_console", "deno_url"])
<<<<<<< HEAD
    .js(include_js_files!(
      prefix "internal:ext/web",
=======
    .esm(include_js_files!(
>>>>>>> 86785f21
      "00_infra.js",
      "01_dom_exception.js",
      "01_mimesniff.js",
      "02_event.js",
      "02_structured_clone.js",
      "02_timers.js",
      "03_abort_signal.js",
      "04_global_interfaces.js",
      "05_base64.js",
      "06_streams.js",
      "08_text_encoding.js",
      "09_file.js",
      "10_filereader.js",
      "11_blob_url.js",
      "12_location.js",
      "13_message_port.js",
      "14_compression.js",
      "15_performance.js",
    ))
    .ops(vec![
      op_base64_decode::decl(),
      op_base64_encode::decl(),
      op_base64_atob::decl(),
      op_base64_btoa::decl(),
      op_encoding_normalize_label::decl(),
      op_encoding_decode_single::decl(),
      op_encoding_decode_utf8::decl(),
      op_encoding_new_decoder::decl(),
      op_encoding_decode::decl(),
      op_encoding_encode_into::decl(),
      op_encode_binary_string::decl(),
      op_blob_create_part::decl(),
      op_blob_slice_part::decl(),
      op_blob_read_part::decl(),
      op_blob_remove_part::decl(),
      op_blob_create_object_url::decl(),
      op_blob_revoke_object_url::decl(),
      op_blob_from_object_url::decl(),
      op_message_port_create_entangled::decl(),
      op_message_port_post_message::decl(),
      op_message_port_recv_message::decl(),
      compression::op_compression_new::decl(),
      compression::op_compression_write::decl(),
      compression::op_compression_finish::decl(),
      op_now::decl::<P>(),
      op_timer_handle::decl(),
      op_cancel_handle::decl(),
      op_sleep::decl(),
      op_transfer_arraybuffer::decl(),
    ])
    .state(move |state| {
      state.put(blob_store.clone());
      if let Some(location) = maybe_location.clone() {
        state.put(Location(location));
      }
      state.put(StartTime::now());
      Ok(())
    })
    .build()
}

#[op]
fn op_base64_decode(input: String) -> Result<ZeroCopyBuf, AnyError> {
  let mut s = input.into_bytes();
  let decoded_len = forgiving_base64_decode_inplace(&mut s)?;
  s.truncate(decoded_len);
  Ok(s.into())
}

#[op]
fn op_base64_atob(mut s: ByteString) -> Result<ByteString, AnyError> {
  let decoded_len = forgiving_base64_decode_inplace(&mut s)?;
  s.truncate(decoded_len);
  Ok(s)
}

/// See <https://infra.spec.whatwg.org/#forgiving-base64>
#[inline]
fn forgiving_base64_decode_inplace(
  input: &mut [u8],
) -> Result<usize, AnyError> {
  let error: _ =
    || DomExceptionInvalidCharacterError::new("Failed to decode base64");
  let decoded =
    base64_simd::forgiving_decode_inplace(input).map_err(|_| error())?;
  Ok(decoded.len())
}

#[op]
fn op_base64_encode(s: &[u8]) -> String {
  forgiving_base64_encode(s)
}

#[op]
fn op_base64_btoa(s: ByteString) -> String {
  forgiving_base64_encode(s.as_ref())
}

/// See <https://infra.spec.whatwg.org/#forgiving-base64>
#[inline]
fn forgiving_base64_encode(s: &[u8]) -> String {
  base64_simd::STANDARD.encode_to_string(s)
}

#[op]
fn op_encoding_normalize_label(label: String) -> Result<String, AnyError> {
  let encoding = Encoding::for_label_no_replacement(label.as_bytes())
    .ok_or_else(|| {
      range_error(format!(
        "The encoding label provided ('{label}') is invalid."
      ))
    })?;
  Ok(encoding.name().to_lowercase())
}

#[op(v8)]
fn op_encoding_decode_utf8<'a>(
  scope: &mut v8::HandleScope<'a>,
  zero_copy: &[u8],
  ignore_bom: bool,
) -> Result<serde_v8::Value<'a>, AnyError> {
  let buf = &zero_copy;

  let buf = if !ignore_bom
    && buf.len() >= 3
    && buf[0] == 0xef
    && buf[1] == 0xbb
    && buf[2] == 0xbf
  {
    &buf[3..]
  } else {
    buf
  };

  // If `String::new_from_utf8()` returns `None`, this means that the
  // length of the decoded string would be longer than what V8 can
  // handle. In this case we return `RangeError`.
  //
  // For more details see:
  // - https://encoding.spec.whatwg.org/#dom-textdecoder-decode
  // - https://github.com/denoland/deno/issues/6649
  // - https://github.com/v8/v8/blob/d68fb4733e39525f9ff0a9222107c02c28096e2a/include/v8.h#L3277-L3278
  match v8::String::new_from_utf8(scope, buf, v8::NewStringType::Normal) {
    Some(text) => Ok(serde_v8::from_v8(scope, text.into())?),
    None => Err(type_error("buffer exceeds maximum length")),
  }
}

#[op]
fn op_encoding_decode_single(
  data: &[u8],
  label: String,
  fatal: bool,
  ignore_bom: bool,
) -> Result<U16String, AnyError> {
  let encoding = Encoding::for_label(label.as_bytes()).ok_or_else(|| {
    range_error(format!(
      "The encoding label provided ('{label}') is invalid."
    ))
  })?;

  let mut decoder = if ignore_bom {
    encoding.new_decoder_without_bom_handling()
  } else {
    encoding.new_decoder_with_bom_removal()
  };

  let max_buffer_length = decoder
    .max_utf16_buffer_length(data.len())
    .ok_or_else(|| range_error("Value too large to decode."))?;

  let mut output = vec![0; max_buffer_length];

  if fatal {
    let (result, _, written) =
      decoder.decode_to_utf16_without_replacement(data, &mut output, true);
    match result {
      DecoderResult::InputEmpty => {
        output.truncate(written);
        Ok(output.into())
      }
      DecoderResult::OutputFull => {
        Err(range_error("Provided buffer too small."))
      }
      DecoderResult::Malformed(_, _) => {
        Err(type_error("The encoded data is not valid."))
      }
    }
  } else {
    let (result, _, written, _) =
      decoder.decode_to_utf16(data, &mut output, true);
    match result {
      CoderResult::InputEmpty => {
        output.truncate(written);
        Ok(output.into())
      }
      CoderResult::OutputFull => Err(range_error("Provided buffer too small.")),
    }
  }
}

#[op]
fn op_encoding_new_decoder(
  state: &mut OpState,
  label: String,
  fatal: bool,
  ignore_bom: bool,
) -> Result<ResourceId, AnyError> {
  let encoding = Encoding::for_label(label.as_bytes()).ok_or_else(|| {
    range_error(format!(
      "The encoding label provided ('{label}') is invalid."
    ))
  })?;

  let decoder = if ignore_bom {
    encoding.new_decoder_without_bom_handling()
  } else {
    encoding.new_decoder_with_bom_removal()
  };

  let rid = state.resource_table.add(TextDecoderResource {
    decoder: RefCell::new(decoder),
    fatal,
  });

  Ok(rid)
}

#[op]
fn op_encoding_decode(
  state: &mut OpState,
  data: &[u8],
  rid: ResourceId,
  stream: bool,
) -> Result<U16String, AnyError> {
  let resource = state.resource_table.get::<TextDecoderResource>(rid)?;

  let mut decoder = resource.decoder.borrow_mut();
  let fatal = resource.fatal;

  let max_buffer_length = decoder
    .max_utf16_buffer_length(data.len())
    .ok_or_else(|| range_error("Value too large to decode."))?;

  let mut output = vec![0; max_buffer_length];

  if fatal {
    let (result, _, written) =
      decoder.decode_to_utf16_without_replacement(data, &mut output, !stream);
    match result {
      DecoderResult::InputEmpty => {
        output.truncate(written);
        Ok(output.into())
      }
      DecoderResult::OutputFull => {
        Err(range_error("Provided buffer too small."))
      }
      DecoderResult::Malformed(_, _) => {
        Err(type_error("The encoded data is not valid."))
      }
    }
  } else {
    let (result, _, written, _) =
      decoder.decode_to_utf16(data, &mut output, !stream);
    match result {
      CoderResult::InputEmpty => {
        output.truncate(written);
        Ok(output.into())
      }
      CoderResult::OutputFull => Err(range_error("Provided buffer too small.")),
    }
  }
}

struct TextDecoderResource {
  decoder: RefCell<Decoder>,
  fatal: bool,
}

impl Resource for TextDecoderResource {
  fn name(&self) -> Cow<str> {
    "textDecoder".into()
  }
}

#[op(v8)]
fn op_encoding_encode_into(
  scope: &mut v8::HandleScope,
  input: serde_v8::Value,
  buffer: &mut [u8],
  out_buf: &mut [u32],
) -> Result<(), AnyError> {
  let s = v8::Local::<v8::String>::try_from(input.v8_value)?;

  let mut nchars = 0;
  out_buf[1] = s.write_utf8(
    scope,
    buffer,
    Some(&mut nchars),
    v8::WriteOptions::NO_NULL_TERMINATION
      | v8::WriteOptions::REPLACE_INVALID_UTF8,
  ) as u32;
  out_buf[0] = nchars as u32;
  Ok(())
}

#[op(v8)]
fn op_transfer_arraybuffer<'a>(
  scope: &mut v8::HandleScope<'a>,
  input: serde_v8::Value<'a>,
) -> Result<serde_v8::Value<'a>, AnyError> {
  let ab = v8::Local::<v8::ArrayBuffer>::try_from(input.v8_value)?;
  if !ab.is_detachable() {
    return Err(type_error("ArrayBuffer is not detachable"));
  }
  let bs = ab.get_backing_store();
  ab.detach(None);
  let ab = v8::ArrayBuffer::with_backing_store(scope, &bs);
  Ok(serde_v8::Value {
    v8_value: ab.into(),
  })
}

#[op]
fn op_encode_binary_string(s: &[u8]) -> ByteString {
  ByteString::from(s)
}

/// Creates a [`CancelHandle`] resource that can be used to cancel invocations of certain ops.
#[op(fast)]
pub fn op_cancel_handle(state: &mut OpState) -> u32 {
  state.resource_table.add(CancelHandle::new())
}

pub fn get_declaration() -> PathBuf {
  PathBuf::from(env!("CARGO_MANIFEST_DIR")).join("lib.deno_web.d.ts")
}

#[derive(Debug)]
pub struct DomExceptionQuotaExceededError {
  pub msg: String,
}

impl DomExceptionQuotaExceededError {
  pub fn new(msg: &str) -> Self {
    DomExceptionQuotaExceededError {
      msg: msg.to_string(),
    }
  }
}

#[derive(Debug)]
pub struct DomExceptionInvalidCharacterError {
  pub msg: String,
}

impl DomExceptionInvalidCharacterError {
  pub fn new(msg: &str) -> Self {
    DomExceptionInvalidCharacterError {
      msg: msg.to_string(),
    }
  }
}

impl fmt::Display for DomExceptionQuotaExceededError {
  fn fmt(&self, f: &mut fmt::Formatter) -> fmt::Result {
    f.pad(&self.msg)
  }
}
impl fmt::Display for DomExceptionInvalidCharacterError {
  fn fmt(&self, f: &mut fmt::Formatter) -> fmt::Result {
    f.pad(&self.msg)
  }
}

impl std::error::Error for DomExceptionQuotaExceededError {}

impl std::error::Error for DomExceptionInvalidCharacterError {}

pub fn get_error_class_name(e: &AnyError) -> Option<&'static str> {
  e.downcast_ref::<DomExceptionQuotaExceededError>()
    .map(|_| "DOMExceptionQuotaExceededError")
    .or_else(|| {
      e.downcast_ref::<DomExceptionInvalidCharacterError>()
        .map(|_| "DOMExceptionInvalidCharacterError")
    })
}
pub struct Location(pub Url);<|MERGE_RESOLUTION|>--- conflicted
+++ resolved
@@ -64,12 +64,7 @@
 ) -> Extension {
   Extension::builder(env!("CARGO_PKG_NAME"))
     .dependencies(vec!["deno_webidl", "deno_console", "deno_url"])
-<<<<<<< HEAD
-    .js(include_js_files!(
-      prefix "internal:ext/web",
-=======
     .esm(include_js_files!(
->>>>>>> 86785f21
       "00_infra.js",
       "01_dom_exception.js",
       "01_mimesniff.js",
