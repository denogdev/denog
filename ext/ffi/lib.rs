--- conflicted
+++ resolved
@@ -83,14 +83,7 @@
 
 pub fn init<P: FfiPermissions + 'static>(unstable: bool) -> Extension {
   Extension::builder(env!("CARGO_PKG_NAME"))
-<<<<<<< HEAD
-    .js(include_js_files!(
-      prefix "internal:ext/ffi",
-      "00_ffi.js",
-    ))
-=======
     .esm(include_js_files!("00_ffi.js",))
->>>>>>> 86785f21
     .ops(vec![
       op_ffi_load::decl::<P>(),
       op_ffi_get_static::decl(),
