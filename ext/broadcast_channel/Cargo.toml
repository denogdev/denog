--- conflicted
+++ resolved
@@ -2,11 +2,7 @@
 
 [package]
 name = "deno_broadcast_channel"
-<<<<<<< HEAD
-version = "0.83.0"
-=======
 version = "0.85.0"
->>>>>>> 86785f21
 authors.workspace = true
 edition.workspace = true
 license.workspace = true
