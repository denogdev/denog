--- conflicted
+++ resolved
@@ -112,14 +112,7 @@
 ) -> Extension {
   Extension::builder(env!("CARGO_PKG_NAME"))
     .dependencies(vec!["deno_webidl", "deno_web"])
-<<<<<<< HEAD
-    .js(include_js_files!(
-      prefix "internal:ext/broadcast_channel",
-      "01_broadcast_channel.js",
-    ))
-=======
     .esm(include_js_files!("01_broadcast_channel.js",))
->>>>>>> 86785f21
     .ops(vec![
       op_broadcast_subscribe::decl::<BC>(),
       op_broadcast_unsubscribe::decl::<BC>(),
