--- conflicted
+++ resolved
@@ -2,11 +2,7 @@
 
 [package]
 name = "deno_crypto"
-<<<<<<< HEAD
-version = "0.103.0"
-=======
 version = "0.105.0"
->>>>>>> 86785f21
 authors.workspace = true
 edition.workspace = true
 license.workspace = true
