--- conflicted
+++ resolved
@@ -2,11 +2,7 @@
 
 [package]
 name = "deno_webidl"
-<<<<<<< HEAD
-version = "0.89.0"
-=======
 version = "0.91.0"
->>>>>>> 86785f21
 authors.workspace = true
 edition.workspace = true
 license.workspace = true
