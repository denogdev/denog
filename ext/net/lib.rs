// Copyright 2018-2023 the Deno authors. All rights reserved. MIT license.

pub mod io;
pub mod ops;
pub mod ops_tls;
#[cfg(unix)]
pub mod ops_unix;
pub mod resolve_addr;

use deno_core::error::AnyError;
use deno_core::include_js_files;
use deno_core::Extension;
use deno_core::OpState;
use deno_tls::rustls::RootCertStore;
use std::cell::RefCell;
use std::path::Path;
use std::path::PathBuf;
use std::rc::Rc;

pub trait NetPermissions {
  fn check_net<T: AsRef<str>>(
    &mut self,
    _host: &(T, Option<u16>),
    _api_name: &str,
  ) -> Result<(), AnyError>;
  fn check_read(&mut self, _p: &Path, _api_name: &str) -> Result<(), AnyError>;
  fn check_write(&mut self, _p: &Path, _api_name: &str)
    -> Result<(), AnyError>;
}

/// `UnstableChecker` is a struct so it can be placed inside `GothamState`;
/// using type alias for a bool could work, but there's a high chance
/// that there might be another type alias pointing to a bool, which
/// would override previously used alias.
pub struct UnstableChecker {
  pub unstable: bool,
}

impl UnstableChecker {
  /// Quits the process if the --unstable flag was not provided.
  ///
  /// This is intentionally a non-recoverable check so that people cannot probe
  /// for unstable APIs from stable programs.
  // NOTE(bartlomieju): keep in sync with `cli/program_state.rs`
  pub fn check_unstable(&self, api_name: &str) {
    if !self.unstable {
      eprintln!(
        "Unstable API '{api_name}'. The --unstable flag must be provided."
      );
      std::process::exit(70);
    }
  }
}
/// Helper for checking unstable features. Used for sync ops.
pub fn check_unstable(state: &OpState, api_name: &str) {
  state.borrow::<UnstableChecker>().check_unstable(api_name)
}

/// Helper for checking unstable features. Used for async ops.
pub fn check_unstable2(state: &Rc<RefCell<OpState>>, api_name: &str) {
  let state = state.borrow();
  state.borrow::<UnstableChecker>().check_unstable(api_name)
}

pub fn get_declaration() -> PathBuf {
  PathBuf::from(env!("CARGO_MANIFEST_DIR")).join("lib.deno_net.d.ts")
}

#[derive(Clone)]
pub struct DefaultTlsOptions {
  pub root_cert_store: Option<RootCertStore>,
}

/// `UnsafelyIgnoreCertificateErrors` is a wrapper struct so it can be placed inside `GothamState`;
/// using type alias for a `Option<Vec<String>>` could work, but there's a high chance
/// that there might be another type alias pointing to a `Option<Vec<String>>`, which
/// would override previously used alias.
pub struct UnsafelyIgnoreCertificateErrors(pub Option<Vec<String>>);

pub fn init<P: NetPermissions + 'static>(
  root_cert_store: Option<RootCertStore>,
  unstable: bool,
  unsafely_ignore_certificate_errors: Option<Vec<String>>,
) -> Extension {
  let mut ops = ops::init::<P>();
  ops.extend(ops_tls::init::<P>());
  Extension::builder(env!("CARGO_PKG_NAME"))
    .dependencies(vec!["deno_web"])
<<<<<<< HEAD
    .js(include_js_files!(
      prefix "internal:ext/net",
      "01_net.js",
      "02_tls.js",
    ))
=======
    .esm(include_js_files!("01_net.js", "02_tls.js",))
>>>>>>> 86785f21
    .ops(ops)
    .state(move |state| {
      state.put(DefaultTlsOptions {
        root_cert_store: root_cert_store.clone(),
      });
      state.put(UnstableChecker { unstable });
      state.put(UnsafelyIgnoreCertificateErrors(
        unsafely_ignore_certificate_errors.clone(),
      ));
      Ok(())
    })
    .build()
}<|MERGE_RESOLUTION|>--- conflicted
+++ resolved
@@ -86,15 +86,7 @@
   ops.extend(ops_tls::init::<P>());
   Extension::builder(env!("CARGO_PKG_NAME"))
     .dependencies(vec!["deno_web"])
-<<<<<<< HEAD
-    .js(include_js_files!(
-      prefix "internal:ext/net",
-      "01_net.js",
-      "02_tls.js",
-    ))
-=======
     .esm(include_js_files!("01_net.js", "02_tls.js",))
->>>>>>> 86785f21
     .ops(ops)
     .state(move |state| {
       state.put(DefaultTlsOptions {
