--- conflicted
+++ resolved
@@ -2,11 +2,7 @@
 
 [package]
 name = "deno_node"
-<<<<<<< HEAD
-version = "0.26.0"
-=======
 version = "0.28.0"
->>>>>>> 86785f21
 authors.workspace = true
 edition.workspace = true
 license.workspace = true
