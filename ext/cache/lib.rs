--- conflicted
+++ resolved
@@ -27,14 +27,7 @@
 ) -> Extension {
   Extension::builder(env!("CARGO_PKG_NAME"))
     .dependencies(vec!["deno_webidl", "deno_web", "deno_url", "deno_fetch"])
-<<<<<<< HEAD
-    .js(include_js_files!(
-      prefix "internal:ext/cache",
-      "01_cache.js",
-    ))
-=======
     .esm(include_js_files!("01_cache.js",))
->>>>>>> 86785f21
     .ops(vec![
       op_cache_storage_open::decl::<CA>(),
       op_cache_storage_has::decl::<CA>(),
