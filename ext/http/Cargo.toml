# Copyright 2018-2023 the Deno authors. All rights reserved. MIT license.

[package]
name = "deno_http"
<<<<<<< HEAD
version = "0.84.0"
=======
version = "0.86.0"
>>>>>>> 86785f21
authors.workspace = true
edition.workspace = true
license.workspace = true
readme = "README.md"
repository.workspace = true
description = "HTTP server implementation for Deno"

[lib]
path = "lib.rs"

[[bench]]
name = "compressible"
harness = false

[dependencies]
async-compression = { version = "0.3.12", features = ["tokio", "brotli", "gzip"] }
base64.workspace = true
brotli = "3.3.4"
bytes.workspace = true
cache_control.workspace = true
deno_core.workspace = true
deno_websocket.workspace = true
flate2.workspace = true
fly-accept-encoding = "0.2.0"
hyper = { workspace = true, features = ["server", "stream", "http1", "http2", "runtime"] }
mime = "0.3.16"
percent-encoding.workspace = true
phf = { version = "0.10", features = ["macros"] }
pin-project.workspace = true
ring.workspace = true
serde.workspace = true
tokio.workspace = true
tokio-util = { workspace = true, features = ["io"] }

[dev-dependencies]
bencher.workspace = true<|MERGE_RESOLUTION|>--- conflicted
+++ resolved
@@ -2,11 +2,7 @@
 
 [package]
 name = "deno_http"
-<<<<<<< HEAD
-version = "0.84.0"
-=======
 version = "0.86.0"
->>>>>>> 86785f21
 authors.workspace = true
 edition.workspace = true
 license.workspace = true
