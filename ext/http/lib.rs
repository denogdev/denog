// Copyright 2018-2023 the Deno authors. All rights reserved. MIT license.

use async_compression::tokio::write::BrotliEncoder;
use async_compression::tokio::write::GzipEncoder;
use cache_control::CacheControl;
use deno_core::error::custom_error;
use deno_core::error::AnyError;
use deno_core::futures::channel::mpsc;
use deno_core::futures::channel::oneshot;
use deno_core::futures::future::pending;
use deno_core::futures::future::select;
use deno_core::futures::future::Either;
use deno_core::futures::future::Pending;
use deno_core::futures::future::RemoteHandle;
use deno_core::futures::future::Shared;
use deno_core::futures::never::Never;
use deno_core::futures::pin_mut;
use deno_core::futures::ready;
use deno_core::futures::stream::Peekable;
use deno_core::futures::FutureExt;
use deno_core::futures::StreamExt;
use deno_core::futures::TryFutureExt;
use deno_core::include_js_files;
use deno_core::op;
use deno_core::AsyncRefCell;
use deno_core::AsyncResult;
use deno_core::BufView;
use deno_core::ByteString;
use deno_core::CancelFuture;
use deno_core::CancelHandle;
use deno_core::CancelTryFuture;
use deno_core::Extension;
use deno_core::OpState;
use deno_core::RcRef;
use deno_core::Resource;
use deno_core::ResourceId;
use deno_core::StringOrBuffer;
use deno_core::ZeroCopyBuf;
use deno_websocket::ws_create_server_stream;
use flate2::write::GzEncoder;
use flate2::Compression;
use fly_accept_encoding::Encoding;
use hyper::body::Bytes;
use hyper::body::HttpBody;
use hyper::body::SizeHint;
use hyper::header::HeaderName;
use hyper::header::HeaderValue;
use hyper::server::conn::Http;
use hyper::service::Service;
use hyper::Body;
use hyper::HeaderMap;
use hyper::Request;
use hyper::Response;
use serde::Serialize;
use std::borrow::Cow;
use std::cell::RefCell;
use std::cmp::min;
use std::error::Error;
use std::future::Future;
use std::io;
use std::io::Write;
use std::mem::replace;
use std::mem::take;
use std::pin::Pin;
use std::rc::Rc;
use std::sync::Arc;
use std::task::Context;
use std::task::Poll;
use tokio::io::AsyncRead;
use tokio::io::AsyncWrite;
use tokio::io::AsyncWriteExt;
use tokio::task::spawn_local;

use crate::reader_stream::ExternallyAbortableReaderStream;
use crate::reader_stream::ShutdownHandle;

pub mod compressible;
mod reader_stream;

pub fn init() -> Extension {
  Extension::builder(env!("CARGO_PKG_NAME"))
    .dependencies(vec!["deno_web", "deno_net", "deno_fetch", "deno_websocket"])
<<<<<<< HEAD
    .js(include_js_files!(
      prefix "internal:ext/http",
      "01_http.js",
    ))
=======
    .esm(include_js_files!("01_http.js",))
>>>>>>> 86785f21
    .ops(vec![
      op_http_accept::decl(),
      op_http_write_headers::decl(),
      op_http_headers::decl(),
      op_http_write::decl(),
      op_http_write_resource::decl(),
      op_http_shutdown::decl(),
      op_http_websocket_accept_header::decl(),
      op_http_upgrade_websocket::decl(),
    ])
    .build()
}

pub enum HttpSocketAddr {
  IpSocket(std::net::SocketAddr),
  #[cfg(unix)]
  UnixSocket(tokio::net::unix::SocketAddr),
}

impl From<std::net::SocketAddr> for HttpSocketAddr {
  fn from(addr: std::net::SocketAddr) -> Self {
    Self::IpSocket(addr)
  }
}

#[cfg(unix)]
impl From<tokio::net::unix::SocketAddr> for HttpSocketAddr {
  fn from(addr: tokio::net::unix::SocketAddr) -> Self {
    Self::UnixSocket(addr)
  }
}

struct HttpConnResource {
  addr: HttpSocketAddr,
  scheme: &'static str,
  acceptors_tx: mpsc::UnboundedSender<HttpAcceptor>,
  closed_fut: Shared<RemoteHandle<Result<(), Arc<hyper::Error>>>>,
  cancel_handle: Rc<CancelHandle>, // Closes gracefully and cancels accept ops.
}

impl HttpConnResource {
  fn new<S>(io: S, scheme: &'static str, addr: HttpSocketAddr) -> Self
  where
    S: AsyncRead + AsyncWrite + Unpin + Send + 'static,
  {
    let (acceptors_tx, acceptors_rx) = mpsc::unbounded::<HttpAcceptor>();
    let service = HttpService::new(acceptors_rx);

    let conn_fut = Http::new()
      .with_executor(LocalExecutor)
      .serve_connection(io, service)
      .with_upgrades();

    // When the cancel handle is used, the connection shuts down gracefully.
    // No new HTTP streams will be accepted, but existing streams will be able
    // to continue operating and eventually shut down cleanly.
    let cancel_handle = CancelHandle::new_rc();
    let shutdown_fut = never().or_cancel(&cancel_handle).fuse();

    // A local task that polls the hyper connection future to completion.
    let task_fut = async move {
      pin_mut!(shutdown_fut);
      pin_mut!(conn_fut);
      let result = match select(conn_fut, shutdown_fut).await {
        Either::Left((result, _)) => result,
        Either::Right((_, mut conn_fut)) => {
          conn_fut.as_mut().graceful_shutdown();
          conn_fut.await
        }
      };
      filter_enotconn(result).map_err(Arc::from)
    };
    let (task_fut, closed_fut) = task_fut.remote_handle();
    let closed_fut = closed_fut.shared();
    spawn_local(task_fut);

    Self {
      addr,
      scheme,
      acceptors_tx,
      closed_fut,
      cancel_handle,
    }
  }

  // Accepts a new incoming HTTP request.
  async fn accept(
    self: &Rc<Self>,
  ) -> Result<Option<(HttpStreamResource, String, String)>, AnyError> {
    let fut = async {
      let (request_tx, request_rx) = oneshot::channel();
      let (response_tx, response_rx) = oneshot::channel();

      let acceptor = HttpAcceptor::new(request_tx, response_rx);
      self.acceptors_tx.unbounded_send(acceptor).ok()?;

      let request = request_rx.await.ok()?;

      let accept_encoding = {
        let encodings = fly_accept_encoding::encodings_iter(request.headers())
          .filter(|r| {
            matches!(r, Ok((Some(Encoding::Brotli | Encoding::Gzip), _)))
          });

        fly_accept_encoding::preferred(encodings)
          .ok()
          .flatten()
          .unwrap_or(Encoding::Identity)
      };

      let method = request.method().to_string();
      let url = req_url(&request, self.scheme, &self.addr);
      let stream =
        HttpStreamResource::new(self, request, response_tx, accept_encoding);
      Some((stream, method, url))
    };

    async {
      match fut.await {
        Some(stream) => Ok(Some(stream)),
        // Return the connection error, if any.
        None => self.closed().map_ok(|_| None).await,
      }
    }
    .try_or_cancel(&self.cancel_handle)
    .await
  }

  /// A future that completes when this HTTP connection is closed or errors.
  async fn closed(&self) -> Result<(), AnyError> {
    self.closed_fut.clone().map_err(AnyError::from).await
  }
}

impl Resource for HttpConnResource {
  fn name(&self) -> Cow<str> {
    "httpConn".into()
  }

  fn close(self: Rc<Self>) {
    self.cancel_handle.cancel();
  }
}

/// Creates a new HttpConn resource which uses `io` as its transport.
pub fn http_create_conn_resource<S, A>(
  state: &mut OpState,
  io: S,
  addr: A,
  scheme: &'static str,
) -> Result<ResourceId, AnyError>
where
  S: AsyncRead + AsyncWrite + Unpin + Send + 'static,
  A: Into<HttpSocketAddr>,
{
  let conn = HttpConnResource::new(io, scheme, addr.into());
  let rid = state.resource_table.add(conn);
  Ok(rid)
}

/// An object that implements the `hyper::Service` trait, through which Hyper
/// delivers incoming HTTP requests.
struct HttpService {
  acceptors_rx: Peekable<mpsc::UnboundedReceiver<HttpAcceptor>>,
}

impl HttpService {
  fn new(acceptors_rx: mpsc::UnboundedReceiver<HttpAcceptor>) -> Self {
    let acceptors_rx = acceptors_rx.peekable();
    Self { acceptors_rx }
  }
}

impl Service<Request<Body>> for HttpService {
  type Response = Response<Body>;
  type Error = oneshot::Canceled;
  type Future = oneshot::Receiver<Response<Body>>;

  fn poll_ready(
    &mut self,
    cx: &mut Context<'_>,
  ) -> Poll<Result<(), Self::Error>> {
    let acceptors_rx = Pin::new(&mut self.acceptors_rx);
    let result = ready!(acceptors_rx.poll_peek(cx))
      .map(|_| ())
      .ok_or(oneshot::Canceled);
    Poll::Ready(result)
  }

  fn call(&mut self, request: Request<Body>) -> Self::Future {
    let acceptor = self.acceptors_rx.next().now_or_never().flatten().unwrap();
    acceptor.call(request)
  }
}

/// A pair of one-shot channels which first transfer a HTTP request from the
/// Hyper service to the HttpConn resource, and then take the Response back to
/// the service.
struct HttpAcceptor {
  request_tx: oneshot::Sender<Request<Body>>,
  response_rx: oneshot::Receiver<Response<Body>>,
}

impl HttpAcceptor {
  fn new(
    request_tx: oneshot::Sender<Request<Body>>,
    response_rx: oneshot::Receiver<Response<Body>>,
  ) -> Self {
    Self {
      request_tx,
      response_rx,
    }
  }

  fn call(self, request: Request<Body>) -> oneshot::Receiver<Response<Body>> {
    let Self {
      request_tx,
      response_rx,
    } = self;
    request_tx
      .send(request)
      .map(|_| response_rx)
      .unwrap_or_else(|_| oneshot::channel().1) // Make new canceled receiver.
  }
}

/// A resource representing a single HTTP request/response stream.
pub struct HttpStreamResource {
  conn: Rc<HttpConnResource>,
  pub rd: AsyncRefCell<HttpRequestReader>,
  wr: AsyncRefCell<HttpResponseWriter>,
  accept_encoding: Encoding,
  cancel_handle: CancelHandle,
  size: SizeHint,
}

impl HttpStreamResource {
  fn new(
    conn: &Rc<HttpConnResource>,
    request: Request<Body>,
    response_tx: oneshot::Sender<Response<Body>>,
    accept_encoding: Encoding,
  ) -> Self {
    let size = request.body().size_hint();
    Self {
      conn: conn.clone(),
      rd: HttpRequestReader::Headers(request).into(),
      wr: HttpResponseWriter::Headers(response_tx).into(),
      accept_encoding,
      size,
      cancel_handle: CancelHandle::new(),
    }
  }
}

impl Resource for HttpStreamResource {
  fn name(&self) -> Cow<str> {
    "httpStream".into()
  }

  fn read(self: Rc<Self>, limit: usize) -> AsyncResult<BufView> {
    Box::pin(async move {
      let mut rd = RcRef::map(&self, |r| &r.rd).borrow_mut().await;

      let body = loop {
        match &mut *rd {
          HttpRequestReader::Headers(_) => {}
          HttpRequestReader::Body(_, body) => break body,
          HttpRequestReader::Closed => return Ok(BufView::empty()),
        }
        match take(&mut *rd) {
          HttpRequestReader::Headers(request) => {
            let (parts, body) = request.into_parts();
            *rd = HttpRequestReader::Body(parts.headers, body.peekable());
          }
          _ => unreachable!(),
        };
      };

      let fut = async {
        let mut body = Pin::new(body);
        loop {
          match body.as_mut().peek_mut().await {
            Some(Ok(chunk)) if !chunk.is_empty() => {
              let len = min(limit, chunk.len());
              let buf = chunk.split_to(len);
              let view = BufView::from(buf);
              break Ok(view);
            }
            // This unwrap is safe because `peek_mut()` returned `Some`, and thus
            // currently has a peeked value that can be synchronously returned
            // from `next()`.
            //
            // The future returned from `next()` is always ready, so we can
            // safely call `await` on it without creating a race condition.
            Some(_) => match body.as_mut().next().await.unwrap() {
              Ok(chunk) => assert!(chunk.is_empty()),
              Err(err) => break Err(AnyError::from(err)),
            },
            None => break Ok(BufView::empty()),
          }
        }
      };

      let cancel_handle = RcRef::map(&self, |r| &r.cancel_handle);
      fut.try_or_cancel(cancel_handle).await
    })
  }

  fn close(self: Rc<Self>) {
    self.cancel_handle.cancel();
  }

  fn size_hint(&self) -> (u64, Option<u64>) {
    (self.size.lower(), self.size.upper())
  }
}

/// The read half of an HTTP stream.
pub enum HttpRequestReader {
  Headers(Request<Body>),
  Body(HeaderMap<HeaderValue>, Peekable<Body>),
  Closed,
}

impl Default for HttpRequestReader {
  fn default() -> Self {
    Self::Closed
  }
}

/// The write half of an HTTP stream.
enum HttpResponseWriter {
  Headers(oneshot::Sender<Response<Body>>),
  Body {
    writer: Pin<Box<dyn tokio::io::AsyncWrite>>,
    shutdown_handle: ShutdownHandle,
  },
  BodyUncompressed(BodyUncompressedSender),
  Closed,
}

impl Default for HttpResponseWriter {
  fn default() -> Self {
    Self::Closed
  }
}

struct BodyUncompressedSender(Option<hyper::body::Sender>);

impl BodyUncompressedSender {
  fn sender(&mut self) -> &mut hyper::body::Sender {
    // This is safe because we only ever take the sender out of the option
    // inside of the shutdown method.
    self.0.as_mut().unwrap()
  }

  fn shutdown(mut self) {
    // take the sender out of self so that when self is dropped at the end of
    // this block, it doesn't get aborted
    self.0.take();
  }
}

impl From<hyper::body::Sender> for BodyUncompressedSender {
  fn from(sender: hyper::body::Sender) -> Self {
    BodyUncompressedSender(Some(sender))
  }
}

impl Drop for BodyUncompressedSender {
  fn drop(&mut self) {
    if let Some(sender) = self.0.take() {
      sender.abort();
    }
  }
}

// We use a tuple instead of struct to avoid serialization overhead of the keys.
#[derive(Serialize)]
#[serde(rename_all = "camelCase")]
struct NextRequestResponse(
  // stream_rid:
  ResourceId,
  // method:
  // This is a String rather than a ByteString because reqwest will only return
  // the method as a str which is guaranteed to be ASCII-only.
  String,
  // url:
  String,
);

#[op]
async fn op_http_accept(
  state: Rc<RefCell<OpState>>,
  rid: ResourceId,
) -> Result<Option<NextRequestResponse>, AnyError> {
  let conn = state.borrow().resource_table.get::<HttpConnResource>(rid)?;

  match conn.accept().await {
    Ok(Some((stream, method, url))) => {
      let stream_rid =
        state.borrow_mut().resource_table.add_rc(Rc::new(stream));
      let r = NextRequestResponse(stream_rid, method, url);
      Ok(Some(r))
    }
    Ok(None) => Ok(None),
    Err(err) => Err(err),
  }
}

fn req_url(
  req: &hyper::Request<hyper::Body>,
  scheme: &'static str,
  addr: &HttpSocketAddr,
) -> String {
  let host: Cow<str> = match addr {
    HttpSocketAddr::IpSocket(addr) => {
      if let Some(auth) = req.uri().authority() {
        match addr.port() {
          443 if scheme == "https" => Cow::Borrowed(auth.host()),
          80 if scheme == "http" => Cow::Borrowed(auth.host()),
          _ => Cow::Borrowed(auth.as_str()), // Includes port number.
        }
      } else if let Some(host) = req.uri().host() {
        Cow::Borrowed(host)
      } else if let Some(host) = req.headers().get("HOST") {
        match host.to_str() {
          Ok(host) => Cow::Borrowed(host),
          Err(_) => Cow::Owned(
            host
              .as_bytes()
              .iter()
              .cloned()
              .map(char::from)
              .collect::<String>(),
          ),
        }
      } else {
        Cow::Owned(addr.to_string())
      }
    }
    // There is no standard way for unix domain socket URLs
    // nginx and nodejs request use http://unix:[socket_path]:/ but it is not a valid URL
    // httpie uses http+unix://[percent_encoding_of_path]/ which we follow
    #[cfg(unix)]
    HttpSocketAddr::UnixSocket(addr) => Cow::Owned(
      percent_encoding::percent_encode(
        addr
          .as_pathname()
          .and_then(|x| x.to_str())
          .unwrap_or_default()
          .as_bytes(),
        percent_encoding::NON_ALPHANUMERIC,
      )
      .to_string(),
    ),
  };
  let path = req.uri().path_and_query().map_or("/", |p| p.as_str());
  [scheme, "://", &host, path].concat()
}

fn req_headers(
  header_map: &HeaderMap<HeaderValue>,
) -> Vec<(ByteString, ByteString)> {
  // We treat cookies specially, because we don't want them to get them
  // mangled by the `Headers` object in JS. What we do is take all cookie
  // headers and concat them into a single cookie header, separated by
  // semicolons.
  let cookie_sep = "; ".as_bytes();
  let mut cookies = vec![];

  let mut headers = Vec::with_capacity(header_map.len());
  for (name, value) in header_map.iter() {
    if name == hyper::header::COOKIE {
      cookies.push(value.as_bytes());
    } else {
      let name: &[u8] = name.as_ref();
      let value = value.as_bytes();
      headers.push((name.into(), value.into()));
    }
  }

  if !cookies.is_empty() {
    headers.push(("cookie".into(), cookies.join(cookie_sep).into()));
  }

  headers
}

#[op]
async fn op_http_write_headers(
  state: Rc<RefCell<OpState>>,
  rid: u32,
  status: u16,
  headers: Vec<(ByteString, ByteString)>,
  data: Option<StringOrBuffer>,
) -> Result<(), AnyError> {
  let stream = state
    .borrow_mut()
    .resource_table
    .get::<HttpStreamResource>(rid)?;

  // Track supported encoding
  let encoding = stream.accept_encoding;

  let mut builder = Response::builder();
  // SAFETY: can not fail, since a fresh Builder is non-errored
  let hmap = unsafe { builder.headers_mut().unwrap_unchecked() };

  // Add headers
  hmap.reserve(headers.len() + 2);
  for (k, v) in headers.into_iter() {
    let v: Vec<u8> = v.into();
    hmap.append(
      HeaderName::try_from(k.as_slice())?,
      HeaderValue::try_from(v)?,
    );
  }
  ensure_vary_accept_encoding(hmap);

  let accepts_compression =
    matches!(encoding, Encoding::Brotli | Encoding::Gzip);
  let compressing = accepts_compression
    && (matches!(data, Some(ref data) if data.len() > 20) || data.is_none())
    && should_compress(hmap);

  if compressing {
    weaken_etag(hmap);
    // Drop 'content-length' header. Hyper will update it using compressed body.
    hmap.remove(hyper::header::CONTENT_LENGTH);
    // Content-Encoding header
    hmap.insert(
      hyper::header::CONTENT_ENCODING,
      HeaderValue::from_static(match encoding {
        Encoding::Brotli => "br",
        Encoding::Gzip => "gzip",
        _ => unreachable!(), // Forbidden by accepts_compression
      }),
    );
  }

  let (new_wr, body) = http_response(data, compressing, encoding)?;
  let body = builder.status(status).body(body)?;

  let mut old_wr = RcRef::map(&stream, |r| &r.wr).borrow_mut().await;
  let response_tx = match replace(&mut *old_wr, new_wr) {
    HttpResponseWriter::Headers(response_tx) => response_tx,
    _ => return Err(http_error("response headers already sent")),
  };

  match response_tx.send(body) {
    Ok(_) => Ok(()),
    Err(_) => {
      stream.conn.closed().await?;
      Err(http_error("connection closed while sending response"))
    }
  }
}

#[op]
fn op_http_headers(
  state: &mut OpState,
  rid: u32,
) -> Result<Vec<(ByteString, ByteString)>, AnyError> {
  let stream = state.resource_table.get::<HttpStreamResource>(rid)?;
  let rd = RcRef::map(&stream, |r| &r.rd)
    .try_borrow()
    .ok_or_else(|| http_error("already in use"))?;
  match &*rd {
    HttpRequestReader::Headers(request) => Ok(req_headers(request.headers())),
    HttpRequestReader::Body(headers, _) => Ok(req_headers(headers)),
    _ => unreachable!(),
  }
}

fn http_response(
  data: Option<StringOrBuffer>,
  compressing: bool,
  encoding: Encoding,
) -> Result<(HttpResponseWriter, hyper::Body), AnyError> {
  match data {
    Some(data) if compressing => match encoding {
      Encoding::Brotli => {
        // quality level 6 is based on google's nginx default value for
        // on-the-fly compression
        // https://github.com/google/ngx_brotli#brotli_comp_level
        // lgwin 22 is equivalent to brotli window size of (2**22)-16 bytes
        // (~4MB)
        let mut writer = brotli::CompressorWriter::new(Vec::new(), 4096, 6, 22);
        writer.write_all(&data)?;
        Ok((HttpResponseWriter::Closed, writer.into_inner().into()))
      }
      Encoding::Gzip => {
        // Gzip, after level 1, doesn't produce significant size difference.
        // Probably the reason why nginx's default gzip compression level is
        // 1.
        // https://nginx.org/en/docs/http/ngx_http_gzip_module.html#gzip_comp_level
        let mut writer = GzEncoder::new(Vec::new(), Compression::new(1));
        writer.write_all(&data)?;
        Ok((HttpResponseWriter::Closed, writer.finish()?.into()))
      }
      _ => unreachable!(), // forbidden by accepts_compression
    },
    Some(data) => {
      // If a buffer was passed, but isn't compressible, we use it to
      // construct a response body.
      Ok((HttpResponseWriter::Closed, Bytes::from(data).into()))
    }
    None if compressing => {
      // Create a one way pipe that implements tokio's async io traits. To do
      // this we create a [tokio::io::DuplexStream], but then throw away one
      // of the directions to create a one way pipe.
      let (a, b) = tokio::io::duplex(64 * 1024);
      let (reader, _) = tokio::io::split(a);
      let (_, writer) = tokio::io::split(b);
      let writer: Pin<Box<dyn tokio::io::AsyncWrite>> = match encoding {
        Encoding::Brotli => Box::pin(BrotliEncoder::new(writer)),
        Encoding::Gzip => Box::pin(GzipEncoder::new(writer)),
        _ => unreachable!(), // forbidden by accepts_compression
      };
      let (stream, shutdown_handle) =
        ExternallyAbortableReaderStream::new(reader);
      Ok((
        HttpResponseWriter::Body {
          writer,
          shutdown_handle,
        },
        Body::wrap_stream(stream),
      ))
    }
    None => {
      let (body_tx, body_rx) = Body::channel();
      Ok((
        HttpResponseWriter::BodyUncompressed(body_tx.into()),
        body_rx,
      ))
    }
  }
}

// If user provided a ETag header for uncompressed data, we need to
// ensure it is a Weak Etag header ("W/").
fn weaken_etag(hmap: &mut hyper::HeaderMap) {
  if let Some(etag) = hmap.get_mut(hyper::header::ETAG) {
    if !etag.as_bytes().starts_with(b"W/") {
      let mut v = Vec::with_capacity(etag.as_bytes().len() + 2);
      v.extend(b"W/");
      v.extend(etag.as_bytes());
      *etag = v.try_into().unwrap();
    }
  }
}

// Set Vary: Accept-Encoding header for direct body response.
// Note: we set the header irrespective of whether or not we compress the data
// to make sure cache services do not serve uncompressed data to clients that
// support compression.
fn ensure_vary_accept_encoding(hmap: &mut hyper::HeaderMap) {
  if let Some(v) = hmap.get_mut(hyper::header::VARY) {
    if let Ok(s) = v.to_str() {
      if !s.to_lowercase().contains("accept-encoding") {
        *v = format!("Accept-Encoding, {s}").try_into().unwrap()
      }
      return;
    }
  }
  hmap.insert(
    hyper::header::VARY,
    HeaderValue::from_static("Accept-Encoding"),
  );
}

fn should_compress(headers: &hyper::HeaderMap) -> bool {
  // skip compression if the cache-control header value is set to "no-transform" or not utf8
  fn cache_control_no_transform(headers: &hyper::HeaderMap) -> Option<bool> {
    let v = headers.get(hyper::header::CACHE_CONTROL)?;
    let s = match std::str::from_utf8(v.as_bytes()) {
      Ok(s) => s,
      Err(_) => return Some(true),
    };
    let c = CacheControl::from_value(s)?;
    Some(c.no_transform)
  }
  // we skip compression if the `content-range` header value is set, as it
  // indicates the contents of the body were negotiated based directly
  // with the user code and we can't compress the response
  let content_range = headers.contains_key(hyper::header::CONTENT_RANGE);
  // assume body is already compressed if Content-Encoding header present, thus avoid recompressing
  let is_precompressed = headers.contains_key(hyper::header::CONTENT_ENCODING);

  !content_range
    && !is_precompressed
    && !cache_control_no_transform(headers).unwrap_or_default()
    && headers
      .get(hyper::header::CONTENT_TYPE)
      .map(compressible::is_content_compressible)
      .unwrap_or_default()
}

#[op]
async fn op_http_write_resource(
  state: Rc<RefCell<OpState>>,
  rid: ResourceId,
  stream: ResourceId,
) -> Result<(), AnyError> {
  let http_stream = state
    .borrow()
    .resource_table
    .get::<HttpStreamResource>(rid)?;
  let mut wr = RcRef::map(&http_stream, |r| &r.wr).borrow_mut().await;
  let resource = state.borrow().resource_table.get_any(stream)?;
  loop {
    match *wr {
      HttpResponseWriter::Headers(_) => {
        return Err(http_error("no response headers"))
      }
      HttpResponseWriter::Closed => {
        return Err(http_error("response already completed"))
      }
      _ => {}
    };

    let view = resource.clone().read(64 * 1024).await?; // 64KB
    if view.is_empty() {
      break;
    }

    match &mut *wr {
      HttpResponseWriter::Body { writer, .. } => {
        let mut result = writer.write_all(&view).await;
        if result.is_ok() {
          result = writer.flush().await;
        }
        if let Err(err) = result {
          assert_eq!(err.kind(), std::io::ErrorKind::BrokenPipe);
          // Don't return "broken pipe", that's an implementation detail.
          // Pull up the failure associated with the transport connection instead.
          http_stream.conn.closed().await?;
          // If there was no connection error, drop body_tx.
          *wr = HttpResponseWriter::Closed;
        }
      }
      HttpResponseWriter::BodyUncompressed(body) => {
        let bytes = Bytes::from(view);
        if let Err(err) = body.sender().send_data(bytes).await {
          assert!(err.is_closed());
          // Pull up the failure associated with the transport connection instead.
          http_stream.conn.closed().await?;
          // If there was no connection error, drop body_tx.
          *wr = HttpResponseWriter::Closed;
        }
      }
      _ => unreachable!(),
    };
  }
  Ok(())
}

#[op]
async fn op_http_write(
  state: Rc<RefCell<OpState>>,
  rid: ResourceId,
  buf: ZeroCopyBuf,
) -> Result<(), AnyError> {
  let stream = state
    .borrow()
    .resource_table
    .get::<HttpStreamResource>(rid)?;
  let mut wr = RcRef::map(&stream, |r| &r.wr).borrow_mut().await;

  match &mut *wr {
    HttpResponseWriter::Headers(_) => Err(http_error("no response headers")),
    HttpResponseWriter::Closed => Err(http_error("response already completed")),
    HttpResponseWriter::Body { writer, .. } => {
      let mut result = writer.write_all(&buf).await;
      if result.is_ok() {
        result = writer.flush().await;
      }
      match result {
        Ok(_) => Ok(()),
        Err(err) => {
          assert_eq!(err.kind(), std::io::ErrorKind::BrokenPipe);
          // Don't return "broken pipe", that's an implementation detail.
          // Pull up the failure associated with the transport connection instead.
          stream.conn.closed().await?;
          // If there was no connection error, drop body_tx.
          *wr = HttpResponseWriter::Closed;
          Err(http_error("response already completed"))
        }
      }
    }
    HttpResponseWriter::BodyUncompressed(body) => {
      let bytes = Bytes::from(buf);
      match body.sender().send_data(bytes).await {
        Ok(_) => Ok(()),
        Err(err) => {
          assert!(err.is_closed());
          // Pull up the failure associated with the transport connection instead.
          stream.conn.closed().await?;
          // If there was no connection error, drop body_tx.
          *wr = HttpResponseWriter::Closed;
          Err(http_error("response already completed"))
        }
      }
    }
  }
}

/// Gracefully closes the write half of the HTTP stream. Note that this does not
/// remove the HTTP stream resource from the resource table; it still has to be
/// closed with `Deno.core.close()`.
#[op]
async fn op_http_shutdown(
  state: Rc<RefCell<OpState>>,
  rid: ResourceId,
) -> Result<(), AnyError> {
  let stream = state
    .borrow()
    .resource_table
    .get::<HttpStreamResource>(rid)?;
  let mut wr = RcRef::map(&stream, |r| &r.wr).borrow_mut().await;
  let wr = take(&mut *wr);
  match wr {
    HttpResponseWriter::Body {
      mut writer,
      shutdown_handle,
    } => {
      shutdown_handle.shutdown();
      match writer.shutdown().await {
        Ok(_) => {}
        Err(err) => {
          assert_eq!(err.kind(), std::io::ErrorKind::BrokenPipe);
          // Don't return "broken pipe", that's an implementation detail.
          // Pull up the failure associated with the transport connection instead.
          stream.conn.closed().await?;
        }
      }
    }
    HttpResponseWriter::BodyUncompressed(body) => {
      body.shutdown();
    }
    _ => {}
  };
  Ok(())
}

#[op]
fn op_http_websocket_accept_header(key: String) -> Result<String, AnyError> {
  let digest = ring::digest::digest(
    &ring::digest::SHA1_FOR_LEGACY_USE_ONLY,
    format!("{key}258EAFA5-E914-47DA-95CA-C5AB0DC85B11").as_bytes(),
  );
  Ok(base64::encode(digest))
}

struct UpgradedStream(hyper::upgrade::Upgraded);
impl tokio::io::AsyncRead for UpgradedStream {
  fn poll_read(
    self: Pin<&mut Self>,
    cx: &mut Context,
    buf: &mut tokio::io::ReadBuf,
  ) -> std::task::Poll<std::result::Result<(), std::io::Error>> {
    Pin::new(&mut self.get_mut().0).poll_read(cx, buf)
  }
}

impl tokio::io::AsyncWrite for UpgradedStream {
  fn poll_write(
    self: Pin<&mut Self>,
    cx: &mut Context,
    buf: &[u8],
  ) -> std::task::Poll<Result<usize, std::io::Error>> {
    Pin::new(&mut self.get_mut().0).poll_write(cx, buf)
  }
  fn poll_flush(
    self: Pin<&mut Self>,
    cx: &mut Context,
  ) -> std::task::Poll<Result<(), std::io::Error>> {
    Pin::new(&mut self.get_mut().0).poll_flush(cx)
  }
  fn poll_shutdown(
    self: Pin<&mut Self>,
    cx: &mut Context,
  ) -> std::task::Poll<Result<(), std::io::Error>> {
    Pin::new(&mut self.get_mut().0).poll_shutdown(cx)
  }
}

impl deno_websocket::Upgraded for UpgradedStream {}

#[op]
async fn op_http_upgrade_websocket(
  state: Rc<RefCell<OpState>>,
  rid: ResourceId,
) -> Result<ResourceId, AnyError> {
  let stream = state
    .borrow_mut()
    .resource_table
    .get::<HttpStreamResource>(rid)?;
  let mut rd = RcRef::map(&stream, |r| &r.rd).borrow_mut().await;

  let request = match &mut *rd {
    HttpRequestReader::Headers(request) => request,
    _ => {
      return Err(http_error("cannot upgrade because request body was used"))
    }
  };

  let transport = hyper::upgrade::on(request).await?;
  let ws_rid =
    ws_create_server_stream(&state, Box::pin(UpgradedStream(transport)))
      .await?;
  Ok(ws_rid)
}

// Needed so hyper can use non Send futures
#[derive(Clone)]
struct LocalExecutor;

impl<Fut> hyper::rt::Executor<Fut> for LocalExecutor
where
  Fut: Future + 'static,
  Fut::Output: 'static,
{
  fn execute(&self, fut: Fut) {
    spawn_local(fut);
  }
}

fn http_error(message: &'static str) -> AnyError {
  custom_error("Http", message)
}

/// Filters out the ever-surprising 'shutdown ENOTCONN' errors.
fn filter_enotconn(
  result: Result<(), hyper::Error>,
) -> Result<(), hyper::Error> {
  if result
    .as_ref()
    .err()
    .and_then(|err| err.source())
    .and_then(|err| err.downcast_ref::<io::Error>())
    .filter(|err| err.kind() == io::ErrorKind::NotConnected)
    .is_some()
  {
    Ok(())
  } else {
    result
  }
}

/// Create a future that is forever pending.
fn never() -> Pending<Never> {
  pending()
}<|MERGE_RESOLUTION|>--- conflicted
+++ resolved
@@ -80,14 +80,7 @@
 pub fn init() -> Extension {
   Extension::builder(env!("CARGO_PKG_NAME"))
     .dependencies(vec!["deno_web", "deno_net", "deno_fetch", "deno_websocket"])
-<<<<<<< HEAD
-    .js(include_js_files!(
-      prefix "internal:ext/http",
-      "01_http.js",
-    ))
-=======
     .esm(include_js_files!("01_http.js",))
->>>>>>> 86785f21
     .ops(vec![
       op_http_accept::decl(),
       op_http_write_headers::decl(),
