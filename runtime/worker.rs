--- conflicted
+++ resolved
@@ -133,11 +133,8 @@
   /// `WebAssembly.Module` objects cannot be serialized.
   pub compiled_wasm_module_store: Option<CompiledWasmModuleStore>,
   pub stdio: Stdio,
-<<<<<<< HEAD
+  pub leak_isolate: bool,
   pub wsi_event_loop_proxy: Option<Rc<WsiEventLoopProxy>>,
-=======
-  pub leak_isolate: bool,
->>>>>>> fc6edac5
 }
 
 impl Default for WorkerOptions {
@@ -173,11 +170,8 @@
       startup_snapshot: Default::default(),
       bootstrap: Default::default(),
       stdio: Default::default(),
-<<<<<<< HEAD
+      leak_isolate: false,
       wsi_event_loop_proxy: None,
-=======
-      leak_isolate: false,
->>>>>>> fc6edac5
     }
   }
 }
@@ -276,12 +270,7 @@
       deno_http::init_ops(),
       deno_flash::init_ops::<PermissionsContainer>(unstable),
       ops::http::init(),
-<<<<<<< HEAD
-      // Permissions ext (worker specific state)
-      perm_ext,
-      deno_wsi::init(options.wsi_event_loop_proxy),
-=======
->>>>>>> fc6edac5
+      deno_wsi::init_ops(options.wsi_event_loop_proxy),
     ];
 
     extensions.push(perm_ext);
