# Copyright 2018-2023 the Deno authors. All rights reserved. MIT license.
# Copyright 2023 Jo Bates. All rights reserved. MIT license.

[package]
<<<<<<< HEAD
name = "denog_runtime"
version = "0.7.1"
=======
name = "deno_runtime"
version = "0.100.0"
>>>>>>> fc6edac5
authors.workspace = true
edition.workspace = true
license.workspace = true
repository.workspace = true
description = "Provides the denog runtime library"

[features]
# "fake" feature that allows to generate docs on docs.rs
docsrs = []
# A feature that disables creation of startup snapshot during in the build script.
dont_create_runtime_snapshot = []
# A feature that changes how startup snapshot is generated, that allows
# extending it in embedder crates.
snapshot_from_snapshot = []
# A feature that disables embedding of the JavaScript source files in the binary.
# With this feature enabled, the sources must be consumed during build time,
# by creating a startup snapshot.
include_js_files_for_snapshotting = [
  "deno_core/include_js_files_for_snapshotting",
]

[lib]
name = "denog_runtime"
path = "lib.rs"

[[example]]
name = "hello_runtime"
path = "examples/hello_runtime.rs"

[build-dependencies]
deno_ast.workspace = true
deno_broadcast_channel.workspace = true
deno_cache.workspace = true
deno_console.workspace = true
deno_core.workspace = true
deno_crypto.workspace = true
deno_fetch.workspace = true
deno_ffi.workspace = true
deno_flash.workspace = true
deno_fs.workspace = true
deno_http.workspace = true
<<<<<<< HEAD
deno_napi.workspace = true
=======
deno_io.workspace = true
>>>>>>> fc6edac5
deno_net.workspace = true
deno_node.workspace = true
deno_tls.workspace = true
deno_url.workspace = true
deno_web.workspace = true
deno_webgpu.workspace = true
deno_webidl.workspace = true
deno_websocket.workspace = true
deno_webstorage.workspace = true
deno_wsi.workspace = true

lzzzz.workspace = true

[target.'cfg(windows)'.build-dependencies]
winres.workspace = true
winapi.workspace = true

[dependencies]
deno_broadcast_channel.workspace = true
deno_cache.workspace = true
deno_console.workspace = true
deno_core.workspace = true
deno_crypto.workspace = true
deno_fetch.workspace = true
deno_ffi.workspace = true
deno_flash.workspace = true
deno_fs.workspace = true
deno_http.workspace = true
deno_io.workspace = true
deno_napi.workspace = true
deno_net.workspace = true
deno_node.workspace = true
deno_tls.workspace = true
deno_url.workspace = true
deno_web.workspace = true
deno_webgpu.workspace = true
deno_webidl.workspace = true
deno_websocket.workspace = true
deno_webstorage.workspace = true
deno_wsi.workspace = true

atty.workspace = true
console_static_text.workspace = true
dlopen.workspace = true
encoding_rs.workspace = true
filetime = "0.2.16"
fs3.workspace = true
http.workspace = true
hyper = { workspace = true, features = ["server", "stream", "http1", "http2", "runtime"] }
libc.workspace = true
log.workspace = true
lzzzz.workspace = true
netif = "0.1.6"
notify.workspace = true
once_cell.workspace = true
regex.workspace = true
ring.workspace = true
serde.workspace = true
signal-hook-registry = "1.4.0"
termcolor = "1.1.3"
tokio.workspace = true
uuid.workspace = true

[target.'cfg(windows)'.dependencies]
fwdansi.workspace = true
winapi = { workspace = true, features = ["commapi", "knownfolders", "mswsock", "objbase", "psapi", "shlobj", "tlhelp32", "winbase", "winerror", "winsock2"] }
ntapi = "0.4.0"

[target.'cfg(unix)'.dependencies]
nix.workspace = true

[dev-dependencies]
# Used in benchmark
test_util.workspace = true

[package.metadata.docs.rs]
features = ["docsrs"]<|MERGE_RESOLUTION|>--- conflicted
+++ resolved
@@ -2,13 +2,8 @@
 # Copyright 2023 Jo Bates. All rights reserved. MIT license.
 
 [package]
-<<<<<<< HEAD
 name = "denog_runtime"
 version = "0.7.1"
-=======
-name = "deno_runtime"
-version = "0.100.0"
->>>>>>> fc6edac5
 authors.workspace = true
 edition.workspace = true
 license.workspace = true
@@ -50,11 +45,8 @@
 deno_flash.workspace = true
 deno_fs.workspace = true
 deno_http.workspace = true
-<<<<<<< HEAD
+deno_io.workspace = true
 deno_napi.workspace = true
-=======
-deno_io.workspace = true
->>>>>>> fc6edac5
 deno_net.workspace = true
 deno_node.workspace = true
 deno_tls.workspace = true
