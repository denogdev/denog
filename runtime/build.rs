--- conflicted
+++ resolved
@@ -191,6 +191,7 @@
         "deno_napi",
         "deno_http",
         "deno_flash",
+        "deno_wsi",
       ])
       .esm(include_js_files!(
         dir "js",
@@ -247,15 +248,12 @@
       deno_napi::init::<Permissions>(),
       deno_http::init(),
       deno_flash::init::<Permissions>(false), // No --unstable
-<<<<<<< HEAD
       deno_wsi::init(None),
-=======
       runtime_extension,
       // FIXME(bartlomieju): these extensions are specified last, because they
       // depend on `runtime`, even though it should be other way around
       deno_node::init::<Permissions>(None),
       deno_node::init_polyfill(),
->>>>>>> 86785f21
     ];
 
     if let Some(additional_extension) = maybe_additional_extension {
