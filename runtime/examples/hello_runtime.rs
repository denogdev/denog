// Copyright 2018-2023 the Deno authors. All rights reserved. MIT license.
// Copyright 2023 Jo Bates. All rights reserved. MIT license.

use deno_core::error::AnyError;
use deno_core::FsModuleLoader;
use denog_runtime::deno_broadcast_channel::InMemoryBroadcastChannel;
use denog_runtime::deno_web::BlobStore;
use denog_runtime::permissions::PermissionsContainer;
use denog_runtime::worker::MainWorker;
use denog_runtime::worker::WorkerOptions;
use denog_runtime::BootstrapOptions;
use std::path::Path;
use std::rc::Rc;
use std::sync::Arc;

fn get_error_class_name(e: &AnyError) -> &'static str {
  denog_runtime::errors::get_error_class_name(e).unwrap_or("Error")
}

#[tokio::main]
async fn main() -> Result<(), AnyError> {
  let module_loader = Rc::new(FsModuleLoader);
  let create_web_worker_cb = Arc::new(|_| {
    todo!("Web workers are not supported in the example");
  });
  let web_worker_event_cb = Arc::new(|_| {
    todo!("Web workers are not supported in the example");
  });

  let options = WorkerOptions {
    bootstrap: BootstrapOptions {
      args: vec![],
      cpu_count: 1,
      debug_flag: false,
      enable_testing_features: false,
      locale: deno_core::v8::icu::get_language_tag(),
      location: None,
      no_color: false,
      is_tty: false,
      runtime_version: "x".to_string(),
      ts_version: "x".to_string(),
      unstable: false,
      user_agent: "hello_runtime".to_string(),
      inspect: false,
    },
    extensions: vec![],
    startup_snapshot: None,
    unsafely_ignore_certificate_errors: None,
    root_cert_store: None,
    seed: None,
    source_map_getter: None,
    format_js_error_fn: None,
    web_worker_preload_module_cb: web_worker_event_cb.clone(),
    web_worker_pre_execute_module_cb: web_worker_event_cb,
    create_web_worker_cb,
    maybe_inspector_server: None,
    should_break_on_first_statement: false,
    should_wait_for_inspector_session: false,
    module_loader,
    npm_resolver: None,
    get_error_class_fn: Some(&get_error_class_name),
    cache_storage_dir: None,
    origin_storage_dir: None,
    blob_store: BlobStore::default(),
    broadcast_channel: InMemoryBroadcastChannel::default(),
    shared_array_buffer_store: None,
    compiled_wasm_module_store: None,
    stdio: Default::default(),
<<<<<<< HEAD
    wsi_event_loop_proxy: None,
=======
    leak_isolate: true,
>>>>>>> fc6edac5
  };

  let js_path =
    Path::new(env!("CARGO_MANIFEST_DIR")).join("examples/hello_runtime.js");
  let main_module = deno_core::resolve_path(&js_path.to_string_lossy())?;
  let permissions = PermissionsContainer::allow_all();

  let mut worker = MainWorker::bootstrap_from_options(
    main_module.clone(),
    permissions,
    options,
  );
  worker.execute_main_module(&main_module).await?;
  worker.run_event_loop(false).await?;
  Ok(())
}<|MERGE_RESOLUTION|>--- conflicted
+++ resolved
@@ -66,11 +66,8 @@
     shared_array_buffer_store: None,
     compiled_wasm_module_store: None,
     stdio: Default::default(),
-<<<<<<< HEAD
+    leak_isolate: true,
     wsi_event_loop_proxy: None,
-=======
-    leak_isolate: true,
->>>>>>> fc6edac5
   };
 
   let js_path =
