--- conflicted
+++ resolved
@@ -1,9 +1,5 @@
 // Copyright 2018-2023 the Deno authors. All rights reserved. MIT license.
-<<<<<<< HEAD
 // Copyright 2023 Jo Bates. All rights reserved. MIT license.
-"use strict";
-=======
->>>>>>> 86785f21
 
 const core = globalThis.Deno.core;
 const ops = core.ops;
@@ -34,6 +30,7 @@
 import * as spawn from "internal:runtime/js/40_spawn.js";
 // TODO(bartlomieju): this is funky we have two `http` imports
 import * as httpRuntime from "internal:runtime/js/40_http.js";
+import * as wsi from "internal:deno_wsi/01_wsi.js";
 
 const denoNs = {
   metrics: core.metrics,
@@ -162,37 +159,6 @@
   ChildProcess: spawn.ChildProcess,
 };
 
-<<<<<<< HEAD
-  __bootstrap.denoNsUnstable = {
-    DiagnosticCategory: __bootstrap.diagnostics.DiagnosticCategory,
-    listenDatagram: __bootstrap.net.listenDatagram,
-    umask: __bootstrap.fs.umask,
-    HttpClient: __bootstrap.fetch.HttpClient,
-    createHttpClient: __bootstrap.fetch.createHttpClient,
-    http: __bootstrap.http,
-    dlopen: __bootstrap.ffi.dlopen,
-    UnsafeCallback: __bootstrap.ffi.UnsafeCallback,
-    UnsafePointer: __bootstrap.ffi.UnsafePointer,
-    UnsafePointerView: __bootstrap.ffi.UnsafePointerView,
-    UnsafeFnPointer: __bootstrap.ffi.UnsafeFnPointer,
-    flock: __bootstrap.fs.flock,
-    flockSync: __bootstrap.fs.flockSync,
-    funlock: __bootstrap.fs.funlock,
-    funlockSync: __bootstrap.fs.funlockSync,
-    Child: __bootstrap.spawn.Child,
-    ChildProcess: __bootstrap.spawn.ChildProcess,
-    Command: __bootstrap.spawn.Command,
-    serve: __bootstrap.flash.serve,
-    upgradeHttp: __bootstrap.http.upgradeHttp,
-    upgradeHttpRaw: __bootstrap.flash.upgradeHttpRaw,
-    wsi: __bootstrap.wsi.wsi,
-    WSI: __bootstrap.wsi.WSI,
-    WSIModifierKey: __bootstrap.wsi.WSIModifierKey,
-    WSIWindow: __bootstrap.wsi.WSIWindow,
-    WSIWindowButton: __bootstrap.wsi.WSIWindowButton,
-  };
-})(this);
-=======
 const denoNsUnstable = {
   DiagnosticCategory: diagnostics.DiagnosticCategory,
   listenDatagram: net.listenDatagram,
@@ -212,7 +178,11 @@
   funlockSync: fs.funlockSync,
   upgradeHttp: http.upgradeHttp,
   upgradeHttpRaw: flash.upgradeHttpRaw,
+  wsi: wsi.wsi,
+  WSI: wsi.WSI,
+  WSIModifierKey: wsi.WSIModifierKey,
+  WSIWindow: wsi.WSIWindow,
+  WSIWindowButton: wsi.WSIWindowButton,
 };
 
-export { denoNs, denoNsUnstable };
->>>>>>> 86785f21
+export { denoNs, denoNsUnstable }