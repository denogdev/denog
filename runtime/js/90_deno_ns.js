--- conflicted
+++ resolved
@@ -23,12 +23,8 @@
 import * as signals from "ext:runtime/40_signals.js";
 import * as tty from "ext:runtime/40_tty.js";
 // TODO(bartlomieju): this is funky we have two `http` imports
-<<<<<<< HEAD
-import * as httpRuntime from "internal:runtime/js/40_http.js";
-import * as wsi from "internal:deno_wsi/01_wsi.js";
-=======
 import * as httpRuntime from "ext:runtime/40_http.js";
->>>>>>> fc6edac5
+import * as wsi from "ext:deno_wsi/01_wsi.js";
 
 const denoNs = {
   metrics: core.metrics,
