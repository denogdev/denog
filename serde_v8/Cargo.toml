# Copyright 2018-2023 the Deno authors. All rights reserved. MIT license.

[package]
name = "serde_v8"
<<<<<<< HEAD
version = "0.82.0"
=======
version = "0.84.0"
>>>>>>> 86785f21
authors.workspace = true
edition.workspace = true
license.workspace = true
readme = "README.md"
repository.workspace = true
description = "Rust to V8 serialization and deserialization"

[lib]
path = "lib.rs"

[dependencies]
bytes.workspace = true
derive_more = "0.99.17"
serde.workspace = true
serde_bytes.workspace = true
smallvec = { workspace = true, features = ["union"] }
v8.workspace = true

[dev-dependencies]
bencher.workspace = true
serde_json.workspace = true

[[example]]
name = "basic"

[[bench]]
name = "de"
harness = false

[[bench]]
name = "ser"
harness = false<|MERGE_RESOLUTION|>--- conflicted
+++ resolved
@@ -2,11 +2,7 @@
 
 [package]
 name = "serde_v8"
-<<<<<<< HEAD
-version = "0.82.0"
-=======
 version = "0.84.0"
->>>>>>> 86785f21
 authors.workspace = true
 edition.workspace = true
 license.workspace = true
