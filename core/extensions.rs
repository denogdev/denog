// Copyright 2018-2023 the Deno authors. All rights reserved. MIT license.
use crate::OpState;
use anyhow::Context as _;
use anyhow::Error;
use std::cell::RefCell;
use std::path::PathBuf;
use std::rc::Rc;
use std::task::Context;
use v8::fast_api::FastFunction;

#[derive(Clone, Debug)]
pub enum ExtensionFileSourceCode {
  /// Source code is included in the binary produced. Either by being defined
  /// inline, or included using `include_str!()`. If you are snapshotting, this
  /// will result in two copies of the source code being included - one in the
  /// snapshot, the other the static string in the `Extension`.
  IncludedInBinary(&'static str),

  // Source code is loaded from a file on disk. It's meant to be used if the
  // embedder is creating snapshots. Files will be loaded from the filesystem
  // during the build time and they will only be present in the V8 snapshot.
  LoadedFromFsDuringSnapshot(PathBuf),
}

impl ExtensionFileSourceCode {
  pub fn load(&self) -> Result<String, Error> {
    match self {
      ExtensionFileSourceCode::IncludedInBinary(code) => Ok(code.to_string()),
      ExtensionFileSourceCode::LoadedFromFsDuringSnapshot(path) => {
        let msg = format!("Failed to read \"{}\"", path.display());
        let code = std::fs::read_to_string(path).context(msg)?;
        Ok(code)
      }
    }
  }
}

#[derive(Clone, Debug)]
pub struct ExtensionFileSource {
  pub specifier: String,
  pub code: ExtensionFileSourceCode,
}
pub type OpFnRef = v8::FunctionCallback;
pub type OpMiddlewareFn = dyn Fn(OpDecl) -> OpDecl;
pub type OpStateFn = dyn Fn(&mut OpState) -> Result<(), Error>;
pub type OpEventLoopFn = dyn Fn(Rc<RefCell<OpState>>, &mut Context) -> bool;

pub struct OpDecl {
  pub name: &'static str,
  pub v8_fn_ptr: OpFnRef,
  pub enabled: bool,
  pub is_async: bool,
  pub is_unstable: bool,
  /// V8 argument count. Used as an optimization
  /// hint by `core.initalizeAsyncOps`.
  pub argc: usize,
  pub is_v8: bool,
  pub fast_fn: Option<Box<dyn FastFunction>>,
}

impl OpDecl {
  pub fn enabled(self, enabled: bool) -> Self {
    Self { enabled, ..self }
  }

  pub fn disable(self) -> Self {
    self.enabled(false)
  }
}

#[derive(Default)]
pub struct Extension {
  js_files: Option<Vec<ExtensionFileSource>>,
  esm_files: Option<Vec<ExtensionFileSource>>,
  esm_entry_point: Option<&'static str>,
  ops: Option<Vec<OpDecl>>,
  opstate_fn: Option<Box<OpStateFn>>,
  middleware_fn: Option<Box<OpMiddlewareFn>>,
  event_loop_middleware: Option<Box<OpEventLoopFn>>,
  initialized: bool,
  enabled: bool,
  name: &'static str,
  deps: Option<Vec<&'static str>>,
}

// Note: this used to be a trait, but we "downgraded" it to a single concrete type
// for the initial iteration, it will likely become a trait in the future
impl Extension {
  pub fn builder(name: &'static str) -> ExtensionBuilder {
    ExtensionBuilder {
      name,
      ..Default::default()
    }
  }

  /// Check if dependencies have been loaded, and errors if either:
  /// - The extension is depending on itself or an extension with the same name.
  /// - A dependency hasn't been loaded yet.
  pub fn check_dependencies(&self, previous_exts: &[&mut Extension]) {
    if let Some(deps) = &self.deps {
      'dep_loop: for dep in deps {
        if dep == &self.name {
          panic!("Extension '{}' is either depending on itself or there is another extension with the same name", self.name);
        }

        for ext in previous_exts {
          if dep == &ext.name {
            continue 'dep_loop;
          }
        }

        panic!("Extension '{}' is missing dependency '{dep}'", self.name);
      }
    }
  }

  /// returns JS source code to be loaded into the isolate (either at snapshotting,
  /// or at startup).  as a vector of a tuple of the file name, and the source code.
  pub fn get_js_sources(&self) -> &[ExtensionFileSource] {
    match &self.js_files {
      Some(files) => files,
      None => &[],
    }
  }

  pub fn get_esm_sources(&self) -> &[ExtensionFileSource] {
    match &self.esm_files {
      Some(files) => files,
      None => &[],
    }
  }

  pub fn get_esm_entry_point(&self) -> Option<&'static str> {
    self.esm_entry_point
  }

  /// Called at JsRuntime startup to initialize ops in the isolate.
  pub fn init_ops(&mut self) -> Option<Vec<OpDecl>> {
    // TODO(@AaronO): maybe make op registration idempotent
    if self.initialized {
      panic!("init_ops called twice: not idempotent or correct");
    }
    self.initialized = true;

    let mut ops = self.ops.take()?;
    for op in ops.iter_mut() {
      op.enabled = self.enabled && op.enabled;
    }
    Some(ops)
  }

  /// Allows setting up the initial op-state of an isolate at startup.
  pub fn init_state(&self, state: &mut OpState) -> Result<(), Error> {
    match &self.opstate_fn {
      Some(ofn) => ofn(state),
      None => Ok(()),
    }
  }

  /// init_middleware lets us middleware op registrations, it's called before init_ops
  pub fn init_middleware(&mut self) -> Option<Box<OpMiddlewareFn>> {
    self.middleware_fn.take()
  }

  pub fn init_event_loop_middleware(&mut self) -> Option<Box<OpEventLoopFn>> {
    self.event_loop_middleware.take()
  }

  pub fn run_event_loop_middleware(
    &self,
    op_state_rc: Rc<RefCell<OpState>>,
    cx: &mut Context,
  ) -> bool {
    self
      .event_loop_middleware
      .as_ref()
      .map(|f| f(op_state_rc, cx))
      .unwrap_or(false)
  }

  pub fn enabled(self, enabled: bool) -> Self {
    Self { enabled, ..self }
  }

  pub fn disable(self) -> Self {
    self.enabled(false)
  }
}

// Provides a convenient builder pattern to declare Extensions
#[derive(Default)]
pub struct ExtensionBuilder {
  js: Vec<ExtensionFileSource>,
  esm: Vec<ExtensionFileSource>,
  esm_entry_point: Option<&'static str>,
  ops: Vec<OpDecl>,
  state: Option<Box<OpStateFn>>,
  middleware: Option<Box<OpMiddlewareFn>>,
  event_loop_middleware: Option<Box<OpEventLoopFn>>,
  name: &'static str,
  deps: Vec<&'static str>,
}

impl ExtensionBuilder {
  pub fn dependencies(&mut self, dependencies: Vec<&'static str>) -> &mut Self {
    self.deps.extend(dependencies);
    self
  }

  pub fn js(&mut self, js_files: Vec<ExtensionFileSource>) -> &mut Self {
    let js_files =
      // TODO(bartlomieju): if we're automatically remapping here, then we should
      // use a different result struct that `ExtensionFileSource` as it's confusing
      // when (and why) the remapping happens.
      js_files.into_iter().map(|file_source| ExtensionFileSource {
        specifier: format!("internal:{}/{}", self.name, file_source.specifier),
        code: file_source.code,
      });
    self.js.extend(js_files);
    self
  }

  pub fn esm(&mut self, esm_files: Vec<ExtensionFileSource>) -> &mut Self {
    let esm_files = esm_files
      .into_iter()
      // TODO(bartlomieju): if we're automatically remapping here, then we should
      // use a different result struct that `ExtensionFileSource` as it's confusing
      // when (and why) the remapping happens.
      .map(|file_source| ExtensionFileSource {
        specifier: format!("internal:{}/{}", self.name, file_source.specifier),
        code: file_source.code,
      });
    self.esm.extend(esm_files);
    self
  }

  pub fn esm_entry_point(&mut self, entry_point: &'static str) -> &mut Self {
    self.esm_entry_point = Some(entry_point);
    self
  }

  pub fn ops(&mut self, ops: Vec<OpDecl>) -> &mut Self {
    self.ops.extend(ops);
    self
  }

  pub fn state<F>(&mut self, opstate_fn: F) -> &mut Self
  where
    F: Fn(&mut OpState) -> Result<(), Error> + 'static,
  {
    self.state = Some(Box::new(opstate_fn));
    self
  }

  pub fn middleware<F>(&mut self, middleware_fn: F) -> &mut Self
  where
    F: Fn(OpDecl) -> OpDecl + 'static,
  {
    self.middleware = Some(Box::new(middleware_fn));
    self
  }

  pub fn event_loop_middleware<F>(&mut self, middleware_fn: F) -> &mut Self
  where
    F: Fn(Rc<RefCell<OpState>>, &mut Context) -> bool + 'static,
  {
    self.event_loop_middleware = Some(Box::new(middleware_fn));
    self
  }

  pub fn build(&mut self) -> Extension {
    let js_files = Some(std::mem::take(&mut self.js));
    let esm_files = Some(std::mem::take(&mut self.esm));
    let ops = Some(std::mem::take(&mut self.ops));
    let deps = Some(std::mem::take(&mut self.deps));
    Extension {
      js_files,
      esm_files,
      esm_entry_point: self.esm_entry_point.take(),
      ops,
      opstate_fn: self.state.take(),
      middleware_fn: self.middleware.take(),
      event_loop_middleware: self.event_loop_middleware.take(),
      initialized: false,
      enabled: true,
      name: self.name,
      deps,
    }
  }
}

/// Helps embed JS files in an extension. Returns a vector of
/// `ExtensionFileSource`, that represent the filename and source code. All
/// specified files are rewritten into "internal:<extension_name>/<file_name>".
///
/// An optional "dir" option can be specified to prefix all files with a
/// directory name.
///
/// Example (for "my_extension"):
/// ```ignore
/// include_js_files!(
<<<<<<< HEAD
///   prefix "internal:extensions/hello",
=======
>>>>>>> 86785f21
///   "01_hello.js",
///   "02_goodbye.js",
/// )
/// // Produces following specifiers:
/// - "internal:my_extension/01_hello.js"
/// - "internal:my_extension/02_goodbye.js"
///
/// /// Example with "dir" option (for "my_extension"):
/// ```ignore
/// include_js_files!(
///   dir "js",
///   "01_hello.js",
///   "02_goodbye.js",
/// )
/// // Produces following specifiers:
/// - "internal:my_extension/js/01_hello.js"
/// - "internal:my_extension/js/02_goodbye.js"
/// ```
#[cfg(not(feature = "include_js_files_for_snapshotting"))]
#[macro_export]
macro_rules! include_js_files {
  (dir $dir:literal, $($file:literal,)+) => {
    vec![
      $($crate::ExtensionFileSource {
        specifier: concat!($dir, "/", $file).to_string(),
        code: $crate::ExtensionFileSourceCode::IncludedInBinary(
          include_str!(concat!($dir, "/", $file)
        )),
      },)+
    ]
  };

  ($($file:literal,)+) => {
    vec![
      $($crate::ExtensionFileSource {
        specifier: $file.to_string(),
        code: $crate::ExtensionFileSourceCode::IncludedInBinary(
          include_str!($file)
        ),
      },)+
    ]
  };
}

#[cfg(feature = "include_js_files_for_snapshotting")]
#[macro_export]
macro_rules! include_js_files {
  (dir $dir:literal, $($file:literal,)+) => {
    vec![
      $($crate::ExtensionFileSource {
        specifier: concat!($dir, "/", $file).to_string(),
        code: $crate::ExtensionFileSourceCode::LoadedFromFsDuringSnapshot(
          std::path::PathBuf::from(env!("CARGO_MANIFEST_DIR")).join($dir).join($file)
        ),
      },)+
    ]
  };

  ($($file:literal,)+) => {
    vec![
      $($crate::ExtensionFileSource {
        specifier: $file.to_string(),
        code: $crate::ExtensionFileSourceCode::LoadedFromFsDuringSnapshot(
          std::path::PathBuf::from(env!("CARGO_MANIFEST_DIR")).join($file)
        ),
      },)+
    ]
  };
}<|MERGE_RESOLUTION|>--- conflicted
+++ resolved
@@ -299,10 +299,6 @@
 /// Example (for "my_extension"):
 /// ```ignore
 /// include_js_files!(
-<<<<<<< HEAD
-///   prefix "internal:extensions/hello",
-=======
->>>>>>> 86785f21
 ///   "01_hello.js",
 ///   "02_goodbye.js",
 /// )
