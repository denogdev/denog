--- conflicted
+++ resolved
@@ -35,11 +35,8 @@
 use deno_core::parking_lot::Mutex;
 use deno_core::url;
 use deno_core::ModuleSpecifier;
-<<<<<<< HEAD
-=======
 use deno_graph::npm::NpmPackageReq;
 use deno_graph::npm::NpmPackageReqReference;
->>>>>>> 86785f21
 use deno_graph::GraphImport;
 use deno_graph::Resolution;
 use deno_runtime::deno_node::NodeResolutionMode;
@@ -1488,16 +1485,9 @@
   match parsed_source_result {
     Ok(parsed_source) => Ok(deno_graph::parse_module_from_ast(
       specifier,
-<<<<<<< HEAD
-      deno_graph::ModuleKind::Esm,
-      maybe_headers,
-      parsed_source,
-      maybe_resolver,
-=======
       maybe_headers,
       parsed_source,
       Some(resolver),
->>>>>>> 86785f21
     )),
     Err(err) => Err(deno_graph::ModuleGraphError::ParseErr(
       specifier.clone(),
