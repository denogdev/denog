--- conflicted
+++ resolved
@@ -350,16 +350,10 @@
       None, false, // No --unstable.
       None,
     ),
-<<<<<<< HEAD
-    deno_napi::init::<PermissionsContainer>(),
-    deno_http::init(),
-    deno_flash::init::<PermissionsContainer>(false), // No --unstable
-    deno_wsi::init(None),
-=======
     deno_napi::init_ops::<PermissionsContainer>(),
     deno_http::init_ops(),
     deno_flash::init_ops::<PermissionsContainer>(false), // No --unstable
->>>>>>> fc6edac5
+    deno_wsi::init_ops(None),
   ];
 
   let mut esm_files = include_js_files!(
