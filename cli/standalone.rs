--- conflicted
+++ resolved
@@ -302,11 +302,8 @@
     shared_array_buffer_store: None,
     compiled_wasm_module_store: None,
     stdio: Default::default(),
-<<<<<<< HEAD
+    leak_isolate: true,
     wsi_event_loop_proxy: None,
-=======
-    leak_isolate: true,
->>>>>>> fc6edac5
   };
   let mut worker = MainWorker::bootstrap_from_options(
     main_module.clone(),
