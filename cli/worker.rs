// Copyright 2018-2023 the Deno authors. All rights reserved. MIT license.
// Copyright 2023 Jo Bates. All rights reserved. MIT license.

use std::path::PathBuf;
use std::rc::Rc;
use std::sync::Arc;

use deno_ast::ModuleSpecifier;
use deno_core::error::AnyError;
use deno_core::futures::task::LocalFutureObj;
use deno_core::futures::FutureExt;
use deno_core::located_script_name;
use deno_core::serde_json::json;
use deno_core::serde_v8;
use deno_core::v8;
use deno_core::Extension;
use deno_core::ModuleId;
use deno_graph::npm::NpmPackageReqReference;
use deno_runtime::colors;
use deno_runtime::deno_node;
use deno_runtime::deno_wsi::event_loop::WsiEventLoopProxy;
use deno_runtime::fmt_errors::format_js_error;
use deno_runtime::ops::worker_host::CreateWebWorkerCb;
use deno_runtime::ops::worker_host::WorkerEventCb;
use deno_runtime::permissions::PermissionsContainer;
use deno_runtime::web_worker::WebWorker;
use deno_runtime::web_worker::WebWorkerOptions;
use deno_runtime::worker::MainWorker;
use deno_runtime::worker::WorkerOptions;
use deno_runtime::BootstrapOptions;

use crate::args::DenoSubcommand;
use crate::errors;
use crate::module_loader::CliModuleLoader;
use crate::node;
use crate::ops;
use crate::proc_state::ProcState;
use crate::tools;
use crate::tools::coverage::CoverageCollector;
use crate::tools::test::TestMode;
use crate::util::checksum;
use crate::version;

pub struct CliMainWorker {
  main_module: ModuleSpecifier,
  is_main_cjs: bool,
  worker: MainWorker,
  ps: ProcState,

  js_run_tests_callback: Option<v8::Global<v8::Function>>,
  js_run_benchmarks_callback: Option<v8::Global<v8::Function>>,
  js_enable_test_callback: Option<v8::Global<v8::Function>>,
  js_enable_bench_callback: Option<v8::Global<v8::Function>>,
}

impl CliMainWorker {
  pub fn into_main_worker(self) -> MainWorker {
    self.worker
  }

  pub async fn setup_repl(&mut self) -> Result<(), AnyError> {
    self.worker.run_event_loop(false).await?;
    Ok(())
  }

  pub async fn run(&mut self) -> Result<i32, AnyError> {
    let mut maybe_coverage_collector =
      self.maybe_setup_coverage_collector().await?;
    log::debug!("main_module {}", self.main_module);

    if self.is_main_cjs {
      self.initialize_main_module_for_node().await?;
      deno_node::load_cjs_module(
        &mut self.worker.js_runtime,
        &self.main_module.to_file_path().unwrap().to_string_lossy(),
        true,
        self.ps.options.inspect_brk().is_some(),
      )?;
    } else {
      self.execute_main_module_possibly_with_npm().await?;
    }

    self.worker.dispatch_load_event(&located_script_name!())?;

    loop {
      self
        .worker
        .run_event_loop(maybe_coverage_collector.is_none())
        .await?;
      if !self
        .worker
        .dispatch_beforeunload_event(&located_script_name!())?
      {
        break;
      }
    }

    self.worker.dispatch_unload_event(&located_script_name!())?;

    if let Some(coverage_collector) = maybe_coverage_collector.as_mut() {
      self
        .worker
        .with_event_loop(coverage_collector.stop_collecting().boxed_local())
        .await?;
    }

    Ok(self.worker.exit_code())
  }

  pub async fn run_for_watcher(self) -> Result<(), AnyError> {
    /// The FileWatcherModuleExecutor provides module execution with safe dispatching of life-cycle events by tracking the
    /// state of any pending events and emitting accordingly on drop in the case of a future
    /// cancellation.
    struct FileWatcherModuleExecutor {
      inner: CliMainWorker,
      pending_unload: bool,
    }

    impl FileWatcherModuleExecutor {
      pub fn new(worker: CliMainWorker) -> FileWatcherModuleExecutor {
        FileWatcherModuleExecutor {
          inner: worker,
          pending_unload: false,
        }
      }

      /// Execute the given main module emitting load and unload events before and after execution
      /// respectively.
      pub async fn execute(&mut self) -> Result<(), AnyError> {
        self.inner.execute_main_module_possibly_with_npm().await?;
        self
          .inner
          .worker
          .dispatch_load_event(&located_script_name!())?;
        self.pending_unload = true;

        let result = loop {
          match self.inner.worker.run_event_loop(false).await {
            Ok(()) => {}
            Err(error) => break Err(error),
          }
          match self
            .inner
            .worker
            .dispatch_beforeunload_event(&located_script_name!())
          {
            Ok(default_prevented) if default_prevented => {} // continue loop
            Ok(_) => break Ok(()),
            Err(error) => break Err(error),
          }
        };
        self.pending_unload = false;

        result?;

        self
          .inner
          .worker
          .dispatch_unload_event(&located_script_name!())?;

        Ok(())
      }
    }

    impl Drop for FileWatcherModuleExecutor {
      fn drop(&mut self) {
        if self.pending_unload {
          let _ = self
            .inner
            .worker
            .dispatch_unload_event(&located_script_name!());
        }
      }
    }

    let mut executor = FileWatcherModuleExecutor::new(self);
    executor.execute().await
  }

  pub async fn run_test_specifier(
    &mut self,
    mode: TestMode,
  ) -> Result<(), AnyError> {
    self.enable_test();

    // Enable op call tracing in core to enable better debugging of op sanitizer
    // failures.
    if self.ps.options.trace_ops() {
      self.worker.js_runtime.execute_script(
        &located_script_name!(),
        "Deno[Deno.internal].core.enableOpCallTracing();",
      )?;
    }

    let mut maybe_coverage_collector =
      self.maybe_setup_coverage_collector().await?;

    // We only execute the specifier as a module if it is tagged with TestMode::Module or
    // TestMode::Both.
    if mode != TestMode::Documentation {
      // We execute the module module as a side module so that import.meta.main is not set.
      self.execute_side_module_possibly_with_npm().await?;
    }

    self.worker.dispatch_load_event(&located_script_name!())?;
    self.run_tests(&self.ps.options.shuffle_tests()).await?;
    loop {
      if !self
        .worker
        .dispatch_beforeunload_event(&located_script_name!())?
      {
        break;
      }
      self.worker.run_event_loop(false).await?;
    }

    self.worker.dispatch_unload_event(&located_script_name!())?;

    if let Some(coverage_collector) = maybe_coverage_collector.as_mut() {
      self
        .worker
        .with_event_loop(coverage_collector.stop_collecting().boxed_local())
        .await?;
    }
    Ok(())
  }

  pub async fn run_lsp_test_specifier(
    &mut self,
    mode: TestMode,
  ) -> Result<(), AnyError> {
    self.enable_test();

    self.worker.execute_script(
      &located_script_name!(),
      "Deno[Deno.internal].core.enableOpCallTracing();",
    )?;

    if mode != TestMode::Documentation {
      // We execute the module module as a side module so that import.meta.main is not set.
      self.execute_side_module_possibly_with_npm().await?;
    }

    self.worker.dispatch_load_event(&located_script_name!())?;
    self.run_tests(&None).await?;
    loop {
      if !self
        .worker
        .dispatch_beforeunload_event(&located_script_name!())?
      {
        break;
      }
      self.worker.run_event_loop(false).await?;
    }
    self.worker.dispatch_unload_event(&located_script_name!())?;
    Ok(())
  }

  pub async fn run_bench_specifier(&mut self) -> Result<(), AnyError> {
    self.enable_bench();

    // We execute the module module as a side module so that import.meta.main is not set.
    self.execute_side_module_possibly_with_npm().await?;

    self.worker.dispatch_load_event(&located_script_name!())?;
    self.run_benchmarks().await?;
    loop {
      if !self
        .worker
        .dispatch_beforeunload_event(&located_script_name!())?
      {
        break;
      }
      self.worker.run_event_loop(false).await?;
    }
    self.worker.dispatch_unload_event(&located_script_name!())?;
    Ok(())
  }

  async fn execute_main_module_possibly_with_npm(
    &mut self,
  ) -> Result<(), AnyError> {
    let id = self.worker.preload_main_module(&self.main_module).await?;
    self.evaluate_module_possibly_with_npm(id).await
  }

  async fn execute_side_module_possibly_with_npm(
    &mut self,
  ) -> Result<(), AnyError> {
    let id = self.worker.preload_side_module(&self.main_module).await?;
    self.evaluate_module_possibly_with_npm(id).await
  }

  async fn evaluate_module_possibly_with_npm(
    &mut self,
    id: ModuleId,
  ) -> Result<(), AnyError> {
    if self.ps.npm_resolver.has_packages() || self.ps.graph().has_node_specifier
    {
      self.initialize_main_module_for_node().await?;
    }
    self.worker.evaluate_module(id).await
  }

  async fn initialize_main_module_for_node(&mut self) -> Result<(), AnyError> {
    deno_node::initialize_runtime(
      &mut self.worker.js_runtime,
      self.ps.options.has_node_modules_dir(),
    )
    .await?;
    if let DenoSubcommand::Run(flags) = self.ps.options.sub_command() {
      if let Ok(pkg_ref) = NpmPackageReqReference::from_str(&flags.script) {
        // if the user ran a binary command, we'll need to set process.argv[0]
        // to be the name of the binary command instead of deno
        let binary_name = pkg_ref
          .sub_path
          .as_deref()
          .unwrap_or(pkg_ref.req.name.as_str());
        deno_node::initialize_binary_command(
          &mut self.worker.js_runtime,
          binary_name,
        )
        .await?;
      }
    }
    Ok(())
  }

  async fn maybe_setup_coverage_collector(
    &mut self,
  ) -> Result<Option<CoverageCollector>, AnyError> {
    if let Some(ref coverage_dir) = self.ps.options.coverage_dir() {
      let session = self.worker.create_inspector_session().await;

      let coverage_dir = PathBuf::from(coverage_dir);
      let mut coverage_collector =
        tools::coverage::CoverageCollector::new(coverage_dir, session);
      self
        .worker
        .with_event_loop(coverage_collector.start_collecting().boxed_local())
        .await?;
      Ok(Some(coverage_collector))
    } else {
      Ok(None)
    }
  }

  /// Run tests declared with `Deno.test()`. Test events will be dispatched
  /// by calling ops which are currently only implemented in the CLI crate.
  pub async fn run_tests(
    &mut self,
    shuffle: &Option<u64>,
  ) -> Result<(), AnyError> {
    let promise = {
      let scope = &mut self.worker.js_runtime.handle_scope();
      let cb = self.js_run_tests_callback.as_ref().unwrap().open(scope);
      let this = v8::undefined(scope).into();
      let options =
        serde_v8::to_v8(scope, json!({ "shuffle": shuffle })).unwrap();
      let promise = cb.call(scope, this, &[options]).unwrap();
      v8::Global::new(scope, promise)
    };
    self.worker.js_runtime.resolve_value(promise).await?;
    Ok(())
  }

  /// Run benches declared with `Deno.bench()`. Bench events will be dispatched
  /// by calling ops which are currently only implemented in the CLI crate.
  pub async fn run_benchmarks(&mut self) -> Result<(), AnyError> {
    let promise = {
      let scope = &mut self.worker.js_runtime.handle_scope();
      let cb = self
        .js_run_benchmarks_callback
        .as_ref()
        .unwrap()
        .open(scope);
      let this = v8::undefined(scope).into();
      let promise = cb.call(scope, this, &[]).unwrap();
      v8::Global::new(scope, promise)
    };
    self.worker.js_runtime.resolve_value(promise).await?;
    Ok(())
  }

  /// Enable `Deno.test()`. If this isn't called before executing user code,
  /// `Deno.test()` calls will noop.
  pub fn enable_test(&mut self) {
    let scope = &mut self.worker.js_runtime.handle_scope();
    let cb = self.js_enable_test_callback.as_ref().unwrap().open(scope);
    let this = v8::undefined(scope).into();
    cb.call(scope, this, &[]).unwrap();
  }

  /// Enable `Deno.bench()`. If this isn't called before executing user code,
  /// `Deno.bench()` calls will noop.
  pub fn enable_bench(&mut self) {
    let scope = &mut self.worker.js_runtime.handle_scope();
    let cb = self.js_enable_bench_callback.as_ref().unwrap().open(scope);
    let this = v8::undefined(scope).into();
    cb.call(scope, this, &[]).unwrap();
  }
}

pub async fn create_main_worker(
  ps: &ProcState,
  main_module: ModuleSpecifier,
  permissions: PermissionsContainer,
  wsi_event_loop_proxy: Option<Rc<WsiEventLoopProxy>>,
) -> Result<CliMainWorker, AnyError> {
  create_main_worker_internal(
    ps,
    main_module,
    permissions,
    wsi_event_loop_proxy,
    vec![],
    Default::default(),
    false,
  )
  .await
}

pub async fn create_main_worker_for_test_or_bench(
  ps: &ProcState,
  main_module: ModuleSpecifier,
  permissions: PermissionsContainer,
  custom_extensions: Vec<Extension>,
  stdio: deno_runtime::deno_io::Stdio,
) -> Result<CliMainWorker, AnyError> {
  create_main_worker_internal(
    ps,
    main_module,
    permissions,
    None,
    custom_extensions,
    stdio,
    true,
  )
  .await
}

async fn create_main_worker_internal(
  ps: &ProcState,
  main_module: ModuleSpecifier,
  permissions: PermissionsContainer,
  wsi_event_loop_proxy: Option<Rc<WsiEventLoopProxy>>,
  mut custom_extensions: Vec<Extension>,
  stdio: deno_runtime::deno_io::Stdio,
  bench_or_test: bool,
) -> Result<CliMainWorker, AnyError> {
  let (main_module, is_main_cjs) = if let Ok(package_ref) =
    NpmPackageReqReference::from_specifier(&main_module)
  {
    ps.npm_resolver
      .add_package_reqs(vec![package_ref.req.clone()])
      .await?;
    let pkg_nv = ps
      .npm_resolver
      .resolution()
      .resolve_pkg_id_from_pkg_req(&package_ref.req)?
      .nv;
    let node_resolution = node::node_resolve_binary_export(
      &pkg_nv,
      package_ref.sub_path.as_deref(),
      &ps.npm_resolver,
    )?;
    let is_main_cjs =
      matches!(node_resolution, node::NodeResolution::CommonJs(_));
    (node_resolution.into_url(), is_main_cjs)
  } else if ps.options.is_npm_main() {
    let node_resolution =
      node::url_to_node_resolution(main_module, &ps.npm_resolver)?;
    let is_main_cjs =
      matches!(node_resolution, node::NodeResolution::CommonJs(_));
    (node_resolution.into_url(), is_main_cjs)
  } else {
    (main_module, false)
  };

  let module_loader = CliModuleLoader::new(
    ps.clone(),
    PermissionsContainer::allow_all(),
    permissions.clone(),
  );

  let maybe_inspector_server = ps.maybe_inspector_server.clone();

  let create_web_worker_cb =
    create_web_worker_callback(ps.clone(), stdio.clone());
  let web_worker_preload_module_cb =
    create_web_worker_preload_module_callback(ps.clone());
  let web_worker_pre_execute_module_cb =
    create_web_worker_pre_execute_module_callback(ps.clone());

  let maybe_storage_key = ps.options.resolve_storage_key(&main_module);
  let origin_storage_dir = maybe_storage_key.as_ref().map(|key| {
    ps.dir
      .origin_data_folder_path()
      .join(checksum::gen(&[key.as_bytes()]))
  });
  let cache_storage_dir = maybe_storage_key.map(|key| {
    // TODO(@satyarohith): storage quota management
    // Note: we currently use temp_dir() to avoid managing storage size.
    std::env::temp_dir()
      .join("deno_cache")
      .join(checksum::gen(&[key.as_bytes()]))
  });

  let mut extensions = ops::cli_exts(ps.clone());
  extensions.append(&mut custom_extensions);

  let options = WorkerOptions {
    bootstrap: BootstrapOptions {
      args: ps.options.argv().clone(),
      cpu_count: std::thread::available_parallelism()
        .map(|p| p.get())
        .unwrap_or(1),
      debug_flag: ps
        .options
        .log_level()
        .map_or(false, |l| l == log::Level::Debug),
      enable_testing_features: ps.options.enable_testing_features(),
      locale: deno_core::v8::icu::get_language_tag(),
      location: ps.options.location_flag().clone(),
      no_color: !colors::use_color(),
      is_tty: colors::is_tty(),
      runtime_version: version::denog_long(),
      ts_version: version::TYPESCRIPT.to_string(),
      unstable: ps.options.unstable(),
      user_agent: version::get_user_agent(),
      inspect: ps.options.is_inspecting(),
    },
    extensions,
    startup_snapshot: Some(crate::js::deno_isolate_init()),
    unsafely_ignore_certificate_errors: ps
      .options
      .unsafely_ignore_certificate_errors()
      .clone(),
    root_cert_store: Some(ps.root_cert_store.clone()),
    seed: ps.options.seed(),
    source_map_getter: Some(Box::new(module_loader.clone())),
    format_js_error_fn: Some(Arc::new(format_js_error)),
    create_web_worker_cb,
    web_worker_preload_module_cb,
    web_worker_pre_execute_module_cb,
    maybe_inspector_server,
    should_break_on_first_statement: ps.options.inspect_brk().is_some(),
    should_wait_for_inspector_session: ps.options.inspect_wait().is_some(),
    module_loader,
    npm_resolver: Some(Rc::new(ps.npm_resolver.clone())),
    get_error_class_fn: Some(&errors::get_error_class_name),
    cache_storage_dir,
    origin_storage_dir,
    blob_store: ps.blob_store.clone(),
    broadcast_channel: ps.broadcast_channel.clone(),
    shared_array_buffer_store: Some(ps.shared_array_buffer_store.clone()),
    compiled_wasm_module_store: Some(ps.compiled_wasm_module_store.clone()),
    stdio,
<<<<<<< HEAD
    wsi_event_loop_proxy,
=======
    leak_isolate: !bench_or_test && ps.options.coverage_dir().is_none(),
>>>>>>> fc6edac5
  };

  let mut worker = MainWorker::bootstrap_from_options(
    main_module.clone(),
    permissions,
    options,
  );

  let (
    js_run_tests_callback,
    js_run_benchmarks_callback,
    js_enable_test_callback,
    js_enable_bench_callback,
  ) = if bench_or_test {
    let scope = &mut worker.js_runtime.handle_scope();
    let js_run_tests_callback = deno_core::JsRuntime::eval::<v8::Function>(
      scope,
      "Deno[Deno.internal].testing.runTests",
    )
    .unwrap();
    let js_run_benchmarks_callback =
      deno_core::JsRuntime::eval::<v8::Function>(
        scope,
        "Deno[Deno.internal].testing.runBenchmarks",
      )
      .unwrap();
    let js_enable_tests_callback = deno_core::JsRuntime::eval::<v8::Function>(
      scope,
      "Deno[Deno.internal].testing.enableTest",
    )
    .unwrap();
    let js_enable_bench_callback = deno_core::JsRuntime::eval::<v8::Function>(
      scope,
      "Deno[Deno.internal].testing.enableBench",
    )
    .unwrap();
    (
      Some(v8::Global::new(scope, js_run_tests_callback)),
      Some(v8::Global::new(scope, js_run_benchmarks_callback)),
      Some(v8::Global::new(scope, js_enable_tests_callback)),
      Some(v8::Global::new(scope, js_enable_bench_callback)),
    )
  } else {
    (None, None, None, None)
  };

  Ok(CliMainWorker {
    main_module,
    is_main_cjs,
    worker,
    ps: ps.clone(),
    js_run_tests_callback,
    js_run_benchmarks_callback,
    js_enable_test_callback,
    js_enable_bench_callback,
  })
}

// TODO(bartlomieju): this callback could have default value
// and not be required
fn create_web_worker_preload_module_callback(
  _ps: ProcState,
) -> Arc<WorkerEventCb> {
  Arc::new(move |worker| {
    let fut = async move { Ok(worker) };
    LocalFutureObj::new(Box::new(fut))
  })
}

fn create_web_worker_pre_execute_module_callback(
  ps: ProcState,
) -> Arc<WorkerEventCb> {
  Arc::new(move |mut worker| {
    let ps = ps.clone();
    let fut = async move {
      // this will be up to date after pre-load
      if ps.npm_resolver.has_packages() {
        deno_node::initialize_runtime(
          &mut worker.js_runtime,
          ps.options.has_node_modules_dir(),
        )
        .await?;
      }

      Ok(worker)
    };
    LocalFutureObj::new(Box::new(fut))
  })
}

fn create_web_worker_callback(
  ps: ProcState,
  stdio: deno_runtime::deno_io::Stdio,
) -> Arc<CreateWebWorkerCb> {
  Arc::new(move |args| {
    let maybe_inspector_server = ps.maybe_inspector_server.clone();

    let module_loader = CliModuleLoader::new_for_worker(
      ps.clone(),
      args.parent_permissions.clone(),
      args.permissions.clone(),
    );
    let create_web_worker_cb =
      create_web_worker_callback(ps.clone(), stdio.clone());
    let preload_module_cb =
      create_web_worker_preload_module_callback(ps.clone());
    let pre_execute_module_cb =
      create_web_worker_pre_execute_module_callback(ps.clone());

    let extensions = ops::cli_exts(ps.clone());

    let maybe_storage_key = ps.options.resolve_storage_key(&args.main_module);
    let cache_storage_dir = maybe_storage_key.map(|key| {
      // TODO(@satyarohith): storage quota management
      // Note: we currently use temp_dir() to avoid managing storage size.
      std::env::temp_dir()
        .join("deno_cache")
        .join(checksum::gen(&[key.as_bytes()]))
    });

    let options = WebWorkerOptions {
      bootstrap: BootstrapOptions {
        args: ps.options.argv().clone(),
        cpu_count: std::thread::available_parallelism()
          .map(|p| p.get())
          .unwrap_or(1),
        debug_flag: ps
          .options
          .log_level()
          .map_or(false, |l| l == log::Level::Debug),
        enable_testing_features: ps.options.enable_testing_features(),
        locale: deno_core::v8::icu::get_language_tag(),
        location: Some(args.main_module.clone()),
        no_color: !colors::use_color(),
        is_tty: colors::is_tty(),
        runtime_version: version::denog_long(),
        ts_version: version::TYPESCRIPT.to_string(),
        unstable: ps.options.unstable(),
        user_agent: version::get_user_agent(),
        inspect: ps.options.is_inspecting(),
      },
      extensions,
      startup_snapshot: Some(crate::js::deno_isolate_init()),
      unsafely_ignore_certificate_errors: ps
        .options
        .unsafely_ignore_certificate_errors()
        .clone(),
      root_cert_store: Some(ps.root_cert_store.clone()),
      seed: ps.options.seed(),
      create_web_worker_cb,
      preload_module_cb,
      pre_execute_module_cb,
      format_js_error_fn: Some(Arc::new(format_js_error)),
      source_map_getter: Some(Box::new(module_loader.clone())),
      module_loader,
      npm_resolver: Some(Rc::new(ps.npm_resolver.clone())),
      worker_type: args.worker_type,
      maybe_inspector_server,
      get_error_class_fn: Some(&errors::get_error_class_name),
      blob_store: ps.blob_store.clone(),
      broadcast_channel: ps.broadcast_channel.clone(),
      shared_array_buffer_store: Some(ps.shared_array_buffer_store.clone()),
      compiled_wasm_module_store: Some(ps.compiled_wasm_module_store.clone()),
      stdio: stdio.clone(),
      cache_storage_dir,
    };

    WebWorker::bootstrap_from_options(
      args.name,
      args.permissions,
      args.main_module,
      args.worker_id,
      options,
    )
  })
}

#[cfg(test)]
mod tests {
  use super::*;
  use deno_core::resolve_url_or_path;
  use deno_core::FsModuleLoader;
  use deno_runtime::deno_broadcast_channel::InMemoryBroadcastChannel;
  use deno_runtime::deno_web::BlobStore;
  use deno_runtime::permissions::Permissions;

  fn create_test_worker() -> MainWorker {
    let main_module = resolve_url_or_path("./hello.js").unwrap();
    let permissions = PermissionsContainer::new(Permissions::default());

    let options = WorkerOptions {
      bootstrap: BootstrapOptions {
        args: vec![],
        cpu_count: 1,
        debug_flag: false,
        enable_testing_features: false,
        locale: deno_core::v8::icu::get_language_tag(),
        location: None,
        no_color: true,
        is_tty: false,
        runtime_version: "x".to_string(),
        ts_version: "x".to_string(),
        unstable: false,
        user_agent: "x".to_string(),
        inspect: false,
      },
      extensions: vec![],
      startup_snapshot: Some(crate::js::deno_isolate_init()),
      unsafely_ignore_certificate_errors: None,
      root_cert_store: None,
      seed: None,
      format_js_error_fn: None,
      source_map_getter: None,
      web_worker_preload_module_cb: Arc::new(|_| unreachable!()),
      web_worker_pre_execute_module_cb: Arc::new(|_| unreachable!()),
      create_web_worker_cb: Arc::new(|_| unreachable!()),
      maybe_inspector_server: None,
      should_break_on_first_statement: false,
      should_wait_for_inspector_session: false,
      module_loader: Rc::new(FsModuleLoader),
      npm_resolver: None,
      get_error_class_fn: None,
      cache_storage_dir: None,
      origin_storage_dir: None,
      blob_store: BlobStore::default(),
      broadcast_channel: InMemoryBroadcastChannel::default(),
      shared_array_buffer_store: None,
      compiled_wasm_module_store: None,
      stdio: Default::default(),
<<<<<<< HEAD
      wsi_event_loop_proxy: None,
=======
      leak_isolate: false,
>>>>>>> fc6edac5
    };

    MainWorker::bootstrap_from_options(main_module, permissions, options)
  }

  #[tokio::test]
  async fn execute_mod_esm_imports_a() {
    let p = test_util::testdata_path().join("runtime/esm_imports_a.js");
    let module_specifier = resolve_url_or_path(&p.to_string_lossy()).unwrap();
    let mut worker = create_test_worker();
    let result = worker.execute_main_module(&module_specifier).await;
    if let Err(err) = result {
      eprintln!("execute_mod err {err:?}");
    }
    if let Err(e) = worker.run_event_loop(false).await {
      panic!("Future got unexpected error: {e:?}");
    }
  }

  #[tokio::test]
  async fn execute_mod_circular() {
    let p = std::path::PathBuf::from(env!("CARGO_MANIFEST_DIR"))
      .parent()
      .unwrap()
      .join("tests/circular1.js");
    let module_specifier = resolve_url_or_path(&p.to_string_lossy()).unwrap();
    let mut worker = create_test_worker();
    let result = worker.execute_main_module(&module_specifier).await;
    if let Err(err) = result {
      eprintln!("execute_mod err {err:?}");
    }
    if let Err(e) = worker.run_event_loop(false).await {
      panic!("Future got unexpected error: {e:?}");
    }
  }

  #[tokio::test]
  async fn execute_mod_resolve_error() {
    // "foo" is not a valid module specifier so this should return an error.
    let mut worker = create_test_worker();
    let module_specifier = resolve_url_or_path("does-not-exist").unwrap();
    let result = worker.execute_main_module(&module_specifier).await;
    assert!(result.is_err());
  }

  #[tokio::test]
  async fn execute_mod_002_hello() {
    // This assumes cwd is project root (an assumption made throughout the
    // tests).
    let mut worker = create_test_worker();
    let p = test_util::testdata_path().join("run/001_hello.js");
    let module_specifier = resolve_url_or_path(&p.to_string_lossy()).unwrap();
    let result = worker.execute_main_module(&module_specifier).await;
    assert!(result.is_ok());
  }
}<|MERGE_RESOLUTION|>--- conflicted
+++ resolved
@@ -555,11 +555,8 @@
     shared_array_buffer_store: Some(ps.shared_array_buffer_store.clone()),
     compiled_wasm_module_store: Some(ps.compiled_wasm_module_store.clone()),
     stdio,
-<<<<<<< HEAD
+    leak_isolate: !bench_or_test && ps.options.coverage_dir().is_none(),
     wsi_event_loop_proxy,
-=======
-    leak_isolate: !bench_or_test && ps.options.coverage_dir().is_none(),
->>>>>>> fc6edac5
   };
 
   let mut worker = MainWorker::bootstrap_from_options(
@@ -789,11 +786,8 @@
       shared_array_buffer_store: None,
       compiled_wasm_module_store: None,
       stdio: Default::default(),
-<<<<<<< HEAD
+      leak_isolate: false,
       wsi_event_loop_proxy: None,
-=======
-      leak_isolate: false,
->>>>>>> fc6edac5
     };
 
     MainWorker::bootstrap_from_options(main_module, permissions, options)
