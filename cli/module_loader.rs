// Copyright 2018-2023 the Deno authors. All rights reserved. MIT license.

use crate::args::TsTypeLib;
use crate::emit::emit_parsed_source;
use crate::node;
use crate::proc_state::ProcState;
use crate::util::text_encoding::code_without_source_map;
use crate::util::text_encoding::source_map_from_code;

use deno_ast::MediaType;
use deno_core::anyhow::anyhow;
use deno_core::anyhow::Context;
use deno_core::error::AnyError;
use deno_core::futures::future::FutureExt;
use deno_core::futures::Future;
use deno_core::resolve_url;
use deno_core::ModuleLoader;
use deno_core::ModuleSource;
use deno_core::ModuleSpecifier;
use deno_core::ModuleType;
use deno_core::OpState;
use deno_core::ResolutionKind;
use deno_core::SourceMapGetter;
use deno_graph::EsmModule;
use deno_graph::JsonModule;
use deno_runtime::permissions::PermissionsContainer;
use std::cell::RefCell;
use std::pin::Pin;
use std::rc::Rc;
use std::str;

struct ModuleCodeSource {
  pub code: String,
  pub found_url: ModuleSpecifier,
  pub media_type: MediaType,
}

pub struct CliModuleLoader {
  pub lib: TsTypeLib,
  /// The initial set of permissions used to resolve the static imports in the
  /// worker. These are "allow all" for main worker, and parent thread
  /// permissions for Web Worker.
  pub root_permissions: PermissionsContainer,
  /// Permissions used to resolve dynamic imports, these get passed as
  /// "root permissions" for Web Worker.
  dynamic_permissions: PermissionsContainer,
  pub ps: ProcState,
}

impl CliModuleLoader {
  pub fn new(
    ps: ProcState,
    root_permissions: PermissionsContainer,
    dynamic_permissions: PermissionsContainer,
  ) -> Rc<Self> {
    Rc::new(CliModuleLoader {
      lib: ps.options.ts_type_lib_window(),
      root_permissions,
      dynamic_permissions,
      ps,
    })
  }

  pub fn new_for_worker(
    ps: ProcState,
    root_permissions: PermissionsContainer,
    dynamic_permissions: PermissionsContainer,
  ) -> Rc<Self> {
    Rc::new(CliModuleLoader {
      lib: ps.options.ts_type_lib_worker(),
      root_permissions,
      dynamic_permissions,
      ps,
    })
  }

  fn load_prepared_module(
    &self,
    specifier: &ModuleSpecifier,
    maybe_referrer: Option<ModuleSpecifier>,
  ) -> Result<ModuleCodeSource, AnyError> {
    if specifier.scheme() == "node" {
      unreachable!(); // Node built-in modules should be handled internally.
    }

    let graph = self.ps.graph();
    match graph.get(specifier) {
      Some(deno_graph::Module::Json(JsonModule {
        source,
        media_type,
        specifier,
        ..
      })) => Ok(ModuleCodeSource {
        code: source.to_string(),
        found_url: specifier.clone(),
        media_type: *media_type,
      }),
      Some(deno_graph::Module::Esm(EsmModule {
        source,
        media_type,
        specifier,
        ..
      })) => {
        let code = match media_type {
          MediaType::JavaScript
          | MediaType::Unknown
          | MediaType::Cjs
          | MediaType::Mjs
<<<<<<< HEAD
          | MediaType::Json => code.to_string(),
=======
          | MediaType::Json => source.to_string(),
>>>>>>> 86785f21
          MediaType::Dts | MediaType::Dcts | MediaType::Dmts => "".to_string(),
          MediaType::TypeScript
          | MediaType::Mts
          | MediaType::Cts
          | MediaType::Jsx
          | MediaType::Tsx => {
            // get emit text
            emit_parsed_source(
              &self.ps.emit_cache,
              &self.ps.parsed_source_cache,
              specifier,
              *media_type,
              source,
              &self.ps.emit_options,
              self.ps.emit_options_hash,
            )?
          }
          MediaType::TsBuildInfo | MediaType::Wasm | MediaType::SourceMap => {
            panic!("Unexpected media type {media_type} for {specifier}")
          }
        };

        // at this point, we no longer need the parsed source in memory, so free it
        self.ps.parsed_source_cache.free(specifier);

        Ok(ModuleCodeSource {
          code,
          found_url: specifier.clone(),
          media_type: *media_type,
        })
      }
      _ => {
        let mut msg = format!("Loading unprepared module: {specifier}");
        if let Some(referrer) = maybe_referrer {
          msg = format!("{}, imported from: {}", msg, referrer.as_str());
        }
        Err(anyhow!(msg))
      }
    }
  }

  fn load_sync(
    &self,
    specifier: &ModuleSpecifier,
    maybe_referrer: Option<ModuleSpecifier>,
    is_dynamic: bool,
  ) -> Result<ModuleSource, AnyError> {
    let code_source = if self.ps.npm_resolver.in_npm_package(specifier) {
      let file_path = specifier.to_file_path().unwrap();
      let code = std::fs::read_to_string(&file_path).with_context(|| {
        let mut msg = "Unable to load ".to_string();
        msg.push_str(&file_path.to_string_lossy());
        if let Some(referrer) = &maybe_referrer {
          msg.push_str(" imported from ");
          msg.push_str(referrer.as_str());
        }
        msg
      })?;

      let code = if self.ps.cjs_resolutions.lock().contains(specifier) {
        let mut permissions = if is_dynamic {
          self.dynamic_permissions.clone()
        } else {
          self.root_permissions.clone()
        };
        // translate cjs to esm if it's cjs and inject node globals
        node::translate_cjs_to_esm(
          &self.ps.file_fetcher,
          specifier,
          code,
          MediaType::Cjs,
          &self.ps.npm_resolver,
          &self.ps.node_analysis_cache,
          &mut permissions,
        )?
      } else {
        // only inject node globals for esm
        node::esm_code_with_node_globals(
          &self.ps.node_analysis_cache,
          specifier,
          code,
        )?
      };
      ModuleCodeSource {
        code,
        found_url: specifier.clone(),
        media_type: MediaType::from(specifier),
      }
    } else {
      self.load_prepared_module(specifier, maybe_referrer)?
    };
    let code = if self.ps.options.is_inspecting() {
      // we need the code with the source map in order for
      // it to work with --inspect or --inspect-brk
      code_source.code
    } else {
      // reduce memory and throw away the source map
      // because we don't need it
      code_without_source_map(code_source.code)
    };
    Ok(ModuleSource {
      code: code.into_bytes().into_boxed_slice(),
      module_url_specified: specifier.to_string(),
      module_url_found: code_source.found_url.to_string(),
      module_type: match code_source.media_type {
        MediaType::Json => ModuleType::Json,
        _ => ModuleType::JavaScript,
      },
    })
  }
}

impl ModuleLoader for CliModuleLoader {
  fn resolve(
    &self,
    specifier: &str,
    referrer: &str,
    kind: ResolutionKind,
  ) -> Result<ModuleSpecifier, AnyError> {
    let mut permissions = if matches!(kind, ResolutionKind::DynamicImport) {
      self.dynamic_permissions.clone()
    } else {
      self.root_permissions.clone()
    };
    self.ps.resolve(specifier, referrer, &mut permissions)
  }

  fn load(
    &self,
    specifier: &ModuleSpecifier,
    maybe_referrer: Option<ModuleSpecifier>,
    is_dynamic: bool,
  ) -> Pin<Box<deno_core::ModuleSourceFuture>> {
    // NOTE: this block is async only because of `deno_core` interface
    // requirements; module was already loaded when constructing module graph
    // during call to `prepare_load` so we can load it synchronously.
    Box::pin(deno_core::futures::future::ready(self.load_sync(
      specifier,
      maybe_referrer,
      is_dynamic,
    )))
  }

  fn prepare_load(
    &self,
    _op_state: Rc<RefCell<OpState>>,
    specifier: &ModuleSpecifier,
    _maybe_referrer: Option<String>,
    is_dynamic: bool,
  ) -> Pin<Box<dyn Future<Output = Result<(), AnyError>>>> {
    if self.ps.npm_resolver.in_npm_package(specifier) {
      // nothing to prepare
      return Box::pin(deno_core::futures::future::ready(Ok(())));
    }

    let specifier = specifier.clone();
    let ps = self.ps.clone();

    let dynamic_permissions = self.dynamic_permissions.clone();
    let root_permissions = if is_dynamic {
      self.dynamic_permissions.clone()
    } else {
      self.root_permissions.clone()
    };
    let lib = self.lib;

    async move {
      ps.prepare_module_load(
        vec![specifier],
        is_dynamic,
        lib,
        root_permissions,
        dynamic_permissions,
      )
      .await
    }
    .boxed_local()
  }
}

impl SourceMapGetter for CliModuleLoader {
  fn get_source_map(&self, file_name: &str) -> Option<Vec<u8>> {
    let specifier = resolve_url(file_name).ok()?;
    match specifier.scheme() {
      // we should only be looking for emits for schemes that denote external
      // modules, which the disk_cache supports
      "wasm" | "file" | "http" | "https" | "data" | "blob" => (),
      _ => return None,
    }
    let source = self.load_prepared_module(&specifier, None).ok()?;
    source_map_from_code(&source.code)
  }

  fn get_source_line(
    &self,
    file_name: &str,
    line_number: usize,
  ) -> Option<String> {
    let graph = self.ps.graph();
    let code = match graph.get(&resolve_url(file_name).ok()?) {
      Some(deno_graph::Module::Esm(module)) => &module.source,
      Some(deno_graph::Module::Json(module)) => &module.source,
      _ => return None,
    };
    // Do NOT use .lines(): it skips the terminating empty line.
    // (due to internally using_terminator() instead of .split())
    let lines: Vec<&str> = code.split('\n').collect();
    if line_number >= lines.len() {
      Some(format!(
        "{} Couldn't format source line: Line {} is out of bounds (source may have changed at runtime)",
        crate::colors::yellow("Warning"), line_number + 1,
      ))
    } else {
      Some(lines[line_number].to_string())
    }
  }
}<|MERGE_RESOLUTION|>--- conflicted
+++ resolved
@@ -106,11 +106,7 @@
           | MediaType::Unknown
           | MediaType::Cjs
           | MediaType::Mjs
-<<<<<<< HEAD
-          | MediaType::Json => code.to_string(),
-=======
           | MediaType::Json => source.to_string(),
->>>>>>> 86785f21
           MediaType::Dts | MediaType::Dcts | MediaType::Dmts => "".to_string(),
           MediaType::TypeScript
           | MediaType::Mts
