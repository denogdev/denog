// Copyright 2018-2023 the Deno authors. All rights reserved. MIT license.
// Copyright 2023 Jo Bates. All rights reserved. MIT license.

use crate::args::CaData;
use crate::args::CompileFlags;
use crate::args::Flags;
use crate::cache::DenoDir;
use crate::graph_util::create_graph_and_maybe_check;
use crate::graph_util::error_for_any_npm_specifier;
use crate::http_util::HttpClient;
use crate::standalone::Metadata;
use crate::standalone::MAGIC_TRAILER;
use crate::util::path::path_has_trailing_slash;
use crate::util::progress_bar::ProgressBar;
use crate::util::progress_bar::ProgressBarStyle;
use crate::ProcState;
use deno_core::anyhow::bail;
use deno_core::anyhow::Context;
use deno_core::error::generic_error;
use deno_core::error::AnyError;
use deno_core::resolve_url_or_path;
use deno_core::serde_json;
use deno_graph::ModuleSpecifier;
use deno_runtime::colors;
use std::env;
use std::fs;
use std::fs::File;
use std::io::Read;
use std::io::Seek;
use std::io::SeekFrom;
use std::io::Write;
use std::path::Path;
use std::path::PathBuf;
use std::sync::Arc;

use super::installer::infer_name_from_url;

pub async fn compile(
  flags: Flags,
  compile_flags: CompileFlags,
) -> Result<(), AnyError> {
  let ps = ProcState::build(flags).await?;
  let module_specifier = resolve_url_or_path(&compile_flags.source_file)?;
  let deno_dir = &ps.dir;

  let output_path = resolve_compile_executable_output_path(&compile_flags)?;

  let graph = Arc::try_unwrap(
    create_graph_and_maybe_check(module_specifier.clone(), &ps).await?,
  )
  .unwrap();

  // at the moment, we don't support npm specifiers in deno_compile, so show an error
  error_for_any_npm_specifier(&graph)?;

  graph.valid()?;

  let parser = ps.parsed_source_cache.as_capturing_parser();
  let eszip = eszip::EszipV2::from_graph(graph, &parser, Default::default())?;

  log::info!(
    "{} {}",
    colors::green("Compile"),
    module_specifier.to_string()
  );

  // Select base binary based on target
  let original_binary =
    get_base_binary(&ps.http_client, deno_dir, compile_flags.target.clone())
      .await?;

  let final_bin = create_standalone_binary(
    original_binary,
    eszip,
    module_specifier,
    &compile_flags,
    ps,
  )
  .await?;

  log::info!("{} {}", colors::green("Emit"), output_path.display());

  write_standalone_binary(output_path, final_bin).await?;
  Ok(())
}

async fn get_base_binary(
  client: &HttpClient,
  deno_dir: &DenoDir,
  target: Option<String>,
) -> Result<Vec<u8>, AnyError> {
  if target.is_none() {
    let path = std::env::current_exe()?;
    return Ok(tokio::fs::read(path).await?);
  }

  let target = target.unwrap_or_else(|| env!("TARGET").to_string());
<<<<<<< HEAD
  let binary_name = format!("denox-{}.zip", target);
=======
  let binary_name = format!("deno-{target}.zip");
>>>>>>> cee13304

  let binary_path_suffix = if crate::version::is_canary() {
    format!("canary/{}/{}", crate::version::GIT_COMMIT_HASH, binary_name)
  } else {
    format!("release/v{}/{}", env!("CARGO_PKG_VERSION"), binary_name)
  };

  let download_directory = deno_dir.dl_folder_path();
  let binary_path = download_directory.join(&binary_path_suffix);

  if !binary_path.exists() {
    download_base_binary(client, &download_directory, &binary_path_suffix)
      .await?;
  }

  let archive_data = tokio::fs::read(binary_path).await?;
  let temp_dir = secure_tempfile::TempDir::new()?;
  let base_binary_path = crate::tools::upgrade::unpack_into_dir(
    archive_data,
    target.contains("windows"),
    &temp_dir,
  )?;
  let base_binary = tokio::fs::read(base_binary_path).await?;
  drop(temp_dir); // delete the temp dir
  Ok(base_binary)
}

async fn download_base_binary(
  client: &HttpClient,
  output_directory: &Path,
  binary_path_suffix: &str,
) -> Result<(), AnyError> {
<<<<<<< HEAD
  let download_url =
    format!("https://denoxdev.github.io/dl/{}", binary_path_suffix);
=======
  let download_url = format!("https://dl.deno.land/{binary_path_suffix}");
>>>>>>> cee13304
  let maybe_bytes = {
    let progress_bars = ProgressBar::new(ProgressBarStyle::DownloadBars);
    let progress = progress_bars.update(&download_url);

    client
      .download_with_progress(download_url, &progress)
      .await?
  };
  let bytes = match maybe_bytes {
    Some(bytes) => bytes,
    None => {
      log::info!("Download could not be found, aborting");
      std::process::exit(1)
    }
  };

  std::fs::create_dir_all(output_directory)?;
  let output_path = output_directory.join(binary_path_suffix);
  std::fs::create_dir_all(output_path.parent().unwrap())?;
  tokio::fs::write(output_path, bytes).await?;
  Ok(())
}

/// This functions creates a standalone deno binary by appending a bundle
/// and magic trailer to the currently executing binary.
async fn create_standalone_binary(
  mut original_bin: Vec<u8>,
  eszip: eszip::EszipV2,
  entrypoint: ModuleSpecifier,
  compile_flags: &CompileFlags,
  ps: ProcState,
) -> Result<Vec<u8>, AnyError> {
  let mut eszip_archive = eszip.into_bytes();

  let ca_data = match ps.options.ca_data() {
    Some(CaData::File(ca_file)) => {
      Some(fs::read(ca_file).with_context(|| format!("Reading: {ca_file}"))?)
    }
    Some(CaData::Bytes(bytes)) => Some(bytes.clone()),
    None => None,
  };
  let maybe_import_map = ps
    .options
    .resolve_import_map(&ps.file_fetcher)
    .await?
    .map(|import_map| (import_map.base_url().clone(), import_map.to_json()));
  let metadata = Metadata {
    argv: compile_flags.args.clone(),
    unstable: ps.options.unstable(),
    seed: ps.options.seed(),
    location: ps.options.location_flag().clone(),
    permissions: ps.options.permissions_options(),
    v8_flags: ps.options.v8_flags().clone(),
    unsafely_ignore_certificate_errors: ps
      .options
      .unsafely_ignore_certificate_errors()
      .clone(),
    log_level: ps.options.log_level(),
    ca_stores: ps.options.ca_stores().clone(),
    ca_data,
    entrypoint,
    maybe_import_map,
  };
  let mut metadata = serde_json::to_string(&metadata)?.as_bytes().to_vec();

  let eszip_pos = original_bin.len();
  let metadata_pos = eszip_pos + eszip_archive.len();
  let mut trailer = MAGIC_TRAILER.to_vec();
  trailer.write_all(&eszip_pos.to_be_bytes())?;
  trailer.write_all(&metadata_pos.to_be_bytes())?;

  let mut final_bin = Vec::with_capacity(
    original_bin.len() + eszip_archive.len() + trailer.len(),
  );
  final_bin.append(&mut original_bin);
  final_bin.append(&mut eszip_archive);
  final_bin.append(&mut metadata);
  final_bin.append(&mut trailer);

  Ok(final_bin)
}

/// This function writes out a final binary to specified path. If output path
/// is not already standalone binary it will return error instead.
async fn write_standalone_binary(
  output_path: PathBuf,
  final_bin: Vec<u8>,
) -> Result<(), AnyError> {
  if output_path.exists() {
    // If the output is a directory, throw error
    if output_path.is_dir() {
      bail!(
        concat!(
          "Could not compile to file '{}' because a directory exists with ",
          "the same name. You can use the `--output <file-path>` flag to ",
          "provide an alternative name."
        ),
        output_path.display()
      );
    }

    // Make sure we don't overwrite any file not created by Deno compiler.
    // Check for magic trailer in last 24 bytes.
    let mut has_trailer = false;
    let mut output_file = File::open(&output_path)?;
    // This seek may fail because the file is too small to possibly be
    // `deno compile` output.
    if output_file.seek(SeekFrom::End(-24)).is_ok() {
      let mut trailer = [0; 24];
      output_file.read_exact(&mut trailer)?;
      let (magic_trailer, _) = trailer.split_at(8);
      has_trailer = magic_trailer == MAGIC_TRAILER;
    }
    if !has_trailer {
      bail!(
        concat!(
          "Could not compile to file '{}' because the file already exists ",
          "and cannot be overwritten. Please delete the existing file or ",
          "use the `--output <file-path` flag to provide an alternative name."
        ),
        output_path.display()
      );
    }

    // Remove file if it was indeed a deno compiled binary, to avoid corruption
    // (see https://github.com/denoland/deno/issues/10310)
    std::fs::remove_file(&output_path)?;
  } else {
    let output_base = &output_path.parent().unwrap();
    if output_base.exists() && output_base.is_file() {
      bail!(
        concat!(
          "Could not compile to file '{}' because its parent directory ",
          "is an existing file. You can use the `--output <file-path>` flag to ",
          "provide an alternative name.",
        ),
        output_base.display(),
      );
    }
    tokio::fs::create_dir_all(output_base).await?;
  }

  tokio::fs::write(&output_path, final_bin).await?;
  #[cfg(unix)]
  {
    use std::os::unix::fs::PermissionsExt;
    let perms = std::fs::Permissions::from_mode(0o777);
    tokio::fs::set_permissions(output_path, perms).await?;
  }

  Ok(())
}

fn resolve_compile_executable_output_path(
  compile_flags: &CompileFlags,
) -> Result<PathBuf, AnyError> {
  let module_specifier = resolve_url_or_path(&compile_flags.source_file)?;
  compile_flags.output.as_ref().and_then(|output| {
    if path_has_trailing_slash(output) {
      let infer_file_name = infer_name_from_url(&module_specifier).map(PathBuf::from)?;
      Some(output.join(infer_file_name))
    } else {
      Some(output.to_path_buf())
    }
  }).or_else(|| {
    infer_name_from_url(&module_specifier).map(PathBuf::from)
  }).ok_or_else(|| generic_error(
    "An executable name was not provided. One could not be inferred from the URL. Aborting.",
  )).map(|output| {
    get_os_specific_filepath(output, &compile_flags.target)
  })
}

fn get_os_specific_filepath(
  output: PathBuf,
  target: &Option<String>,
) -> PathBuf {
  let is_windows = match target {
    Some(target) => target.contains("windows"),
    None => cfg!(windows),
  };
  if is_windows && output.extension().unwrap_or_default() != "exe" {
    if let Some(ext) = output.extension() {
      // keep version in my-exe-0.1.0 -> my-exe-0.1.0.exe
      output.with_extension(format!("{}.exe", ext.to_string_lossy()))
    } else {
      output.with_extension("exe")
    }
  } else {
    output
  }
}

#[cfg(test)]
mod test {
  pub use super::*;

  #[test]
  fn resolve_compile_executable_output_path_target_linux() {
    let path = resolve_compile_executable_output_path(&CompileFlags {
      source_file: "mod.ts".to_string(),
      output: Some(PathBuf::from("./file")),
      args: Vec::new(),
      target: Some("x86_64-unknown-linux-gnu".to_string()),
    })
    .unwrap();

    // no extension, no matter what the operating system is
    // because the target was specified as linux
    // https://github.com/denoland/deno/issues/9667
    assert_eq!(path.file_name().unwrap(), "file");
  }

  #[test]
  fn resolve_compile_executable_output_path_target_windows() {
    let path = resolve_compile_executable_output_path(&CompileFlags {
      source_file: "mod.ts".to_string(),
      output: Some(PathBuf::from("./file")),
      args: Vec::new(),
      target: Some("x86_64-pc-windows-msvc".to_string()),
    })
    .unwrap();
    assert_eq!(path.file_name().unwrap(), "file.exe");
  }

  #[test]
  fn test_os_specific_file_path() {
    fn run_test(path: &str, target: Option<&str>, expected: &str) {
      assert_eq!(
        get_os_specific_filepath(
          PathBuf::from(path),
          &target.map(|s| s.to_string())
        ),
        PathBuf::from(expected)
      );
    }

    if cfg!(windows) {
      run_test("C:\\my-exe", None, "C:\\my-exe.exe");
      run_test("C:\\my-exe.exe", None, "C:\\my-exe.exe");
      run_test("C:\\my-exe-0.1.2", None, "C:\\my-exe-0.1.2.exe");
    } else {
      run_test("my-exe", Some("linux"), "my-exe");
      run_test("my-exe-0.1.2", Some("linux"), "my-exe-0.1.2");
    }

    run_test("C:\\my-exe", Some("windows"), "C:\\my-exe.exe");
    run_test("C:\\my-exe.exe", Some("windows"), "C:\\my-exe.exe");
    run_test("C:\\my-exe.0.1.2", Some("windows"), "C:\\my-exe.0.1.2.exe");
    run_test("my-exe-0.1.2", Some("linux"), "my-exe-0.1.2");
  }
}<|MERGE_RESOLUTION|>--- conflicted
+++ resolved
@@ -95,11 +95,7 @@
   }
 
   let target = target.unwrap_or_else(|| env!("TARGET").to_string());
-<<<<<<< HEAD
-  let binary_name = format!("denox-{}.zip", target);
-=======
-  let binary_name = format!("deno-{target}.zip");
->>>>>>> cee13304
+  let binary_name = format!("denox-{target}.zip");
 
   let binary_path_suffix = if crate::version::is_canary() {
     format!("canary/{}/{}", crate::version::GIT_COMMIT_HASH, binary_name)
@@ -132,12 +128,8 @@
   output_directory: &Path,
   binary_path_suffix: &str,
 ) -> Result<(), AnyError> {
-<<<<<<< HEAD
   let download_url =
-    format!("https://denoxdev.github.io/dl/{}", binary_path_suffix);
-=======
-  let download_url = format!("https://dl.deno.land/{binary_path_suffix}");
->>>>>>> cee13304
+    format!("https://denoxdev.github.io/dl/{binary_path_suffix}");
   let maybe_bytes = {
     let progress_bars = ProgressBar::new(ProgressBarStyle::DownloadBars);
     let progress = progress_bars.update(&download_url);
