// Copyright 2018-2023 the Deno authors. All rights reserved. MIT license.
// Copyright 2023 Jo Bates. All rights reserved. MIT license.

//! This module provides feature to upgrade denox executable

use crate::args::Flags;
use crate::args::UpgradeFlags;
use crate::colors;
use crate::http_util::HttpClient;
use crate::proc_state::ProcState;
use crate::util::progress_bar::ProgressBar;
use crate::util::progress_bar::ProgressBarStyle;
use crate::version;

use deno_core::anyhow::bail;
use deno_core::anyhow::Context;
use deno_core::error::AnyError;
use deno_core::futures::future::BoxFuture;
use deno_core::futures::FutureExt;
use once_cell::sync::Lazy;
use std::borrow::Cow;
use std::env;
use std::fs;
use std::ops::Sub;
use std::path::Path;
use std::path::PathBuf;
use std::process::Command;
use std::time::Duration;

static ARCHIVE_NAME: Lazy<String> =
  Lazy::new(|| format!("denox-{}.zip", env!("TARGET")));

const RELEASE_URL: &str = "https://github.com/denoxdev/denox/releases";

// How often query server for new version. In hours.
const UPGRADE_CHECK_INTERVAL: i64 = 24;

const UPGRADE_CHECK_FETCH_DELAY: Duration = Duration::from_millis(500);

/// Environment necessary for doing the update checker.
/// An alternate trait implementation can be provided for testing purposes.
trait UpdateCheckerEnvironment: Clone + Send + Sync {
  fn latest_version(&self) -> BoxFuture<'static, Result<String, AnyError>>;
  fn current_version(&self) -> Cow<str>;
  fn read_check_file(&self) -> String;
  fn write_check_file(&self, text: &str);
  fn current_time(&self) -> chrono::DateTime<chrono::Utc>;
}

#[derive(Clone)]
struct RealUpdateCheckerEnvironment {
  http_client: HttpClient,
  cache_file_path: PathBuf,
  current_time: chrono::DateTime<chrono::Utc>,
}

impl RealUpdateCheckerEnvironment {
  pub fn new(http_client: HttpClient, cache_file_path: PathBuf) -> Self {
    Self {
      http_client,
      cache_file_path,
      // cache the current time
      current_time: chrono::Utc::now(),
    }
  }
}

impl UpdateCheckerEnvironment for RealUpdateCheckerEnvironment {
  fn latest_version(&self) -> BoxFuture<'static, Result<String, AnyError>> {
    let http_client = self.http_client.clone();
    async move {
      if version::is_canary() {
        get_latest_canary_version(&http_client).await
      } else {
        get_latest_release_version(&http_client).await
      }
    }
    .boxed()
  }

  fn current_version(&self) -> Cow<str> {
    Cow::Borrowed(version::release_version_or_canary_commit_hash())
  }

  fn read_check_file(&self) -> String {
    std::fs::read_to_string(&self.cache_file_path).unwrap_or_default()
  }

  fn write_check_file(&self, text: &str) {
    let _ = std::fs::write(&self.cache_file_path, text);
  }

  fn current_time(&self) -> chrono::DateTime<chrono::Utc> {
    self.current_time
  }
}

struct UpdateChecker<TEnvironment: UpdateCheckerEnvironment> {
  env: TEnvironment,
  maybe_file: Option<CheckVersionFile>,
}

impl<TEnvironment: UpdateCheckerEnvironment> UpdateChecker<TEnvironment> {
  pub fn new(env: TEnvironment) -> Self {
    let maybe_file = CheckVersionFile::parse(env.read_check_file());
    Self { env, maybe_file }
  }

  pub fn should_check_for_new_version(&self) -> bool {
    match &self.maybe_file {
      Some(file) => {
        let last_check_age = self
          .env
          .current_time()
          .signed_duration_since(file.last_checked);
        last_check_age > chrono::Duration::hours(UPGRADE_CHECK_INTERVAL)
      }
      None => true,
    }
  }

  /// Returns the version if a new one is available and it should be prompted about.
  pub fn should_prompt(&self) -> Option<String> {
    let file = self.maybe_file.as_ref()?;
    // If the current version saved is not the actualy current version of the binary
    // It means
    // - We already check for a new vesion today
    // - The user have probably upgraded today
    // So we should not prompt and wait for tomorrow for the latest version to be updated again
    if file.current_version != self.env.current_version() {
      return None;
    }
    if file.latest_version == self.env.current_version() {
      return None;
    }

    if let Ok(current) = semver::Version::parse(&self.env.current_version()) {
      if let Ok(latest) = semver::Version::parse(&file.latest_version) {
        if current >= latest {
          return None;
        }
      }
    }

    let last_prompt_age = self
      .env
      .current_time()
      .signed_duration_since(file.last_prompt);
    if last_prompt_age > chrono::Duration::hours(UPGRADE_CHECK_INTERVAL) {
      Some(file.latest_version.clone())
    } else {
      None
    }
  }

  /// Store that we showed the update message to the user.
  pub fn store_prompted(self) {
    if let Some(file) = self.maybe_file {
      self.env.write_check_file(
        &file.with_last_prompt(self.env.current_time()).serialize(),
      );
    }
  }
}

fn get_minor_version(version: &str) -> &str {
  version.rsplitn(2, '.').collect::<Vec<&str>>()[1]
}

fn print_release_notes(current_version: &str, new_version: &str) {
  if get_minor_version(current_version) != get_minor_version(new_version) {
    log::info!(
      "{}{}",
      "Release notes: https://github.com/denoxdev/denox/releases/tag/v",
      &new_version,
    );
  }
}

pub fn check_for_upgrades(http_client: HttpClient, cache_file_path: PathBuf) {
  if env::var("DENO_NO_UPDATE_CHECK").is_ok() {
    return;
  }

  let env = RealUpdateCheckerEnvironment::new(http_client, cache_file_path);
  let update_checker = UpdateChecker::new(env);

  if update_checker.should_check_for_new_version() {
    let env = update_checker.env.clone();
    // do this asynchronously on a separate task
    tokio::spawn(async move {
      // Sleep for a small amount of time to not unnecessarily impact startup
      // time.
      tokio::time::sleep(UPGRADE_CHECK_FETCH_DELAY).await;

      fetch_and_store_latest_version(&env).await;
    });
  }

  // Print a message if an update is available
  if let Some(upgrade_version) = update_checker.should_prompt() {
    if log::log_enabled!(log::Level::Info) && atty::is(atty::Stream::Stderr) {
      if version::is_canary() {
        eprint!(
          "{} ",
          colors::green("A new canary release of Denox is available.")
        );
        eprintln!(
          "{}",
          colors::italic_gray("Run `denox upgrade --canary` to install it.")
        );
      } else {
        eprint!(
          "{} {} → {} ",
          colors::green("A new release of Denox is available:"),
          colors::cyan(version::denox_short()),
          colors::cyan(&upgrade_version)
        );
        eprintln!(
          "{}",
          colors::italic_gray("Run `denox upgrade` to install it.")
        );
        print_release_notes(&version::denox_short(), &upgrade_version);
      }

      update_checker.store_prompted();
    }
  }
}

async fn fetch_and_store_latest_version<
  TEnvironment: UpdateCheckerEnvironment,
>(
  env: &TEnvironment,
) {
  // Fetch latest version or commit hash from server.
  let latest_version = match env.latest_version().await {
    Ok(latest_version) => latest_version,
    Err(_) => return,
  };

  env.write_check_file(
    &CheckVersionFile {
      // put a date in the past here so that prompt can be shown on next run
      last_prompt: env
        .current_time()
        .sub(chrono::Duration::hours(UPGRADE_CHECK_INTERVAL + 1)),
      last_checked: env.current_time(),
      current_version: env.current_version().to_string(),
      latest_version,
    }
    .serialize(),
  );
}

pub async fn upgrade(
  flags: Flags,
  upgrade_flags: UpgradeFlags,
) -> Result<(), AnyError> {
  let ps = ProcState::build(flags).await?;
  let current_exe_path = std::env::current_exe()?;
  let metadata = fs::metadata(&current_exe_path)?;
  let permissions = metadata.permissions();

  if permissions.readonly() {
    bail!(
      "You do not have write permission to {}",
      current_exe_path.display()
    );
  }
  #[cfg(unix)]
  if std::os::unix::fs::MetadataExt::uid(&metadata) == 0
    && !nix::unistd::Uid::effective().is_root()
  {
    bail!(concat!(
      "You don't have write permission to {} because it's owned by root.\n",
      "Consider updating denox through your package manager if its installed from it.\n",
      "Otherwise run `denox upgrade` as root.",
    ), current_exe_path.display());
  }

  let client = &ps.http_client;

  let install_version = match upgrade_flags.version {
    Some(passed_version) => {
      if upgrade_flags.canary
        && !regex::Regex::new("^[0-9a-f]{40}$")?.is_match(&passed_version)
      {
        bail!("Invalid commit hash passed");
      } else if !upgrade_flags.canary
        && semver::Version::parse(&passed_version).is_err()
      {
        bail!("Invalid semver passed");
      }

      let current_is_passed = if upgrade_flags.canary {
        crate::version::GIT_COMMIT_HASH == passed_version
      } else if !crate::version::is_canary() {
        crate::version::denox_short() == passed_version
      } else {
        false
      };

      if !upgrade_flags.force
        && upgrade_flags.output.is_none()
        && current_is_passed
      {
        log::info!(
          "Version {} is already installed",
          crate::version::denox_short()
        );
        return Ok(());
      } else {
        passed_version
      }
    }
    None => {
      let latest_version = if upgrade_flags.canary {
        log::info!("Looking up latest canary version");
        get_latest_canary_version(client).await?
      } else {
        log::info!("Looking up latest version");
        get_latest_release_version(client).await?
      };

      let current_is_most_recent = if upgrade_flags.canary {
        let latest_hash = latest_version.clone();
        crate::version::GIT_COMMIT_HASH == latest_hash
      } else if !crate::version::is_canary() {
        let current =
          semver::Version::parse(&crate::version::denox_short()).unwrap();
        let latest = semver::Version::parse(&latest_version).unwrap();
        current >= latest
      } else {
        false
      };

      if !upgrade_flags.force
        && upgrade_flags.output.is_none()
        && current_is_most_recent
      {
        log::info!(
          "Local denox version {} is the most recent release",
          if upgrade_flags.canary {
            crate::version::GIT_COMMIT_HASH.to_string()
          } else {
            crate::version::denox_short()
          }
        );
        return Ok(());
      } else {
        log::info!("Found latest version {}", latest_version);
        latest_version
      }
    }
  };

  let download_url = if upgrade_flags.canary {
    if env!("TARGET") == "aarch64-apple-darwin" {
      bail!("Canary builds are not available for M1");
    }

    format!(
      "https://denoxdev.github.io/dl/canary/{}/{}",
      install_version, *ARCHIVE_NAME
    )
  } else {
    format!(
      "{}/download/v{}/{}",
      RELEASE_URL, install_version, *ARCHIVE_NAME
    )
  };

  let archive_data = download_package(client, &download_url)
    .await
    .with_context(|| format!("Failed downloading {download_url}"))?;

  log::info!("Denox is upgrading to version {}", &install_version);

  let temp_dir = secure_tempfile::TempDir::new()?;
  let new_exe_path = unpack_into_dir(archive_data, cfg!(windows), &temp_dir)?;
  fs::set_permissions(&new_exe_path, permissions)?;
  check_exe(&new_exe_path)?;

  if upgrade_flags.dry_run {
    fs::remove_file(&new_exe_path)?;
    log::info!("Upgraded successfully (dry run)");
    if !upgrade_flags.canary {
      print_release_notes(&version::denox_short(), &install_version);
    }
  } else {
    let output_exe_path =
      upgrade_flags.output.as_ref().unwrap_or(&current_exe_path);
    let output_result = if *output_exe_path == current_exe_path {
      replace_exe(&new_exe_path, output_exe_path)
    } else {
      fs::rename(&new_exe_path, output_exe_path)
        .or_else(|_| fs::copy(&new_exe_path, output_exe_path).map(|_| ()))
    };
    if let Err(err) = output_result {
      const WIN_ERROR_ACCESS_DENIED: i32 = 5;
      if cfg!(windows) && err.raw_os_error() == Some(WIN_ERROR_ACCESS_DENIED) {
        return Err(err).with_context(|| {
          format!(
            concat!(
              "Could not replace the denox executable. This may be because an ",
              "existing denox process is running. Please ensure there are no ",
              "running denox processes (ex. Stop-Process -Name denox ; denox {}), ",
              "close any editors before upgrading, and ensure you have ",
              "sufficient permission to '{}'."
            ),
            // skip the first argument, which is the executable path
            std::env::args().skip(1).collect::<Vec<_>>().join(" "),
            output_exe_path.display(),
          )
        });
      } else {
        return Err(err.into());
      }
    }
    log::info!("Upgraded successfully");
    if !upgrade_flags.canary {
      print_release_notes(&version::denox_short(), &install_version);
    }
  }

  drop(temp_dir); // delete the temp dir
  Ok(())
}

async fn get_latest_release_version(
  client: &HttpClient,
) -> Result<String, AnyError> {
  let text = client
    .download_text("https://denoxdev.github.io/dl/release-latest.txt")
    .await?;
  let version = text.trim().to_string();
  Ok(version.replace('v', ""))
}

async fn get_latest_canary_version(
  client: &HttpClient,
) -> Result<String, AnyError> {
  let text = client
    .download_text("https://denoxdev.github.io/dl/canary-latest.txt")
    .await?;
  let version = text.trim().to_string();
  Ok(version)
}

async fn download_package(
  client: &HttpClient,
  download_url: &str,
) -> Result<Vec<u8>, AnyError> {
  log::info!("Downloading {}", &download_url);
  let maybe_bytes = {
    let progress_bar = ProgressBar::new(ProgressBarStyle::DownloadBars);
    // provide an empty string here in order to prefer the downloading
    // text above which will stay alive after the progress bars are complete
    let progress = progress_bar.update("");
    client
      .download_with_progress(download_url, &progress)
      .await?
  };
  match maybe_bytes {
    Some(bytes) => Ok(bytes),
    None => {
      log::info!("Download could not be found, aborting");
      std::process::exit(1)
    }
  }
}

pub fn unpack_into_dir(
  archive_data: Vec<u8>,
  is_windows: bool,
  temp_dir: &secure_tempfile::TempDir,
) -> Result<PathBuf, std::io::Error> {
<<<<<<< HEAD
  const EXE_NAME: &str = "denox";
  // We use into_path so that the tempdir is not automatically deleted. This is
  // useful for debugging upgrade, but also so this function can return a path
  // to the newly uncompressed file without fear of the tempdir being deleted.
  let temp_dir = secure_tempfile::TempDir::new()?.into_path();
=======
  const EXE_NAME: &str = "deno";
  let temp_dir_path = temp_dir.path();
>>>>>>> cee13304
  let exe_ext = if is_windows { "exe" } else { "" };
  let archive_path = temp_dir_path.join(EXE_NAME).with_extension("zip");
  let exe_path = temp_dir_path.join(EXE_NAME).with_extension(exe_ext);
  assert!(!exe_path.exists());

  let archive_ext = Path::new(&*ARCHIVE_NAME)
    .extension()
    .and_then(|ext| ext.to_str())
    .unwrap();
  let unpack_status = match archive_ext {
    "zip" if cfg!(windows) => {
      fs::write(&archive_path, &archive_data)?;
      Command::new("powershell.exe")
        .arg("-NoLogo")
        .arg("-NoProfile")
        .arg("-NonInteractive")
        .arg("-Command")
        .arg(
          "& {
            param($Path, $DestinationPath)
            trap { $host.ui.WriteErrorLine($_.Exception); exit 1 }
            Add-Type -AssemblyName System.IO.Compression.FileSystem
            [System.IO.Compression.ZipFile]::ExtractToDirectory(
              $Path,
              $DestinationPath
            );
          }",
        )
        .arg("-Path")
        .arg(format!("'{}'", &archive_path.to_str().unwrap()))
        .arg("-DestinationPath")
        .arg(format!("'{}'", &temp_dir_path.to_str().unwrap()))
        .spawn()?
        .wait()?
    }
    "zip" => {
      fs::write(&archive_path, &archive_data)?;
      Command::new("unzip")
        .current_dir(temp_dir_path)
        .arg(&archive_path)
        .spawn()
        .map_err(|err| {
          if err.kind() == std::io::ErrorKind::NotFound {
            std::io::Error::new(
              std::io::ErrorKind::NotFound,
              "`unzip` was not found on your PATH, please install `unzip`",
            )
          } else {
            err
          }
        })?
        .wait()?
    }
    ext => panic!("Unsupported archive type: '{ext}'"),
  };
  assert!(unpack_status.success());
  assert!(exe_path.exists());
  fs::remove_file(&archive_path)?;
  Ok(exe_path)
}

fn replace_exe(from: &Path, to: &Path) -> Result<(), std::io::Error> {
  if cfg!(windows) {
    // On windows you cannot replace the currently running executable.
    // so first we rename it to denox.old.exe
    fs::rename(to, to.with_extension("old.exe"))?;
  } else {
    fs::remove_file(to)?;
  }
  // Windows cannot rename files across device boundaries, so if rename fails,
  // we try again with copy.
  fs::rename(from, to).or_else(|_| fs::copy(from, to).map(|_| ()))?;
  Ok(())
}

fn check_exe(exe_path: &Path) -> Result<(), AnyError> {
  let output = Command::new(exe_path)
    .arg("-V")
    .stderr(std::process::Stdio::inherit())
    .output()?;
  assert!(output.status.success());
  Ok(())
}

#[derive(Debug)]
struct CheckVersionFile {
  pub last_prompt: chrono::DateTime<chrono::Utc>,
  pub last_checked: chrono::DateTime<chrono::Utc>,
  pub current_version: String,
  pub latest_version: String,
}

impl CheckVersionFile {
  pub fn parse(content: String) -> Option<Self> {
    let split_content = content.split('!').collect::<Vec<_>>();

    if split_content.len() != 4 {
      return None;
    }

    let latest_version = split_content[2].trim().to_owned();
    if latest_version.is_empty() {
      return None;
    }
    let current_version = split_content[3].trim().to_owned();
    if current_version.is_empty() {
      return None;
    }

    let last_prompt = chrono::DateTime::parse_from_rfc3339(split_content[0])
      .map(|dt| dt.with_timezone(&chrono::Utc))
      .ok()?;
    let last_checked = chrono::DateTime::parse_from_rfc3339(split_content[1])
      .map(|dt| dt.with_timezone(&chrono::Utc))
      .ok()?;

    Some(CheckVersionFile {
      last_prompt,
      last_checked,
      current_version,
      latest_version,
    })
  }

  fn serialize(&self) -> String {
    format!(
      "{}!{}!{}!{}",
      self.last_prompt.to_rfc3339(),
      self.last_checked.to_rfc3339(),
      self.latest_version,
      self.current_version,
    )
  }

  fn with_last_prompt(self, dt: chrono::DateTime<chrono::Utc>) -> Self {
    Self {
      last_prompt: dt,
      ..self
    }
  }
}

#[cfg(test)]
mod test {
  use std::sync::Arc;

  use deno_core::parking_lot::Mutex;

  use super::*;

  #[test]
  fn test_parse_upgrade_check_file() {
    let file = CheckVersionFile::parse(
      "2020-01-01T00:00:00+00:00!2020-01-01T00:00:00+00:00!1.2.3!1.2.2"
        .to_string(),
    )
    .unwrap();
    assert_eq!(
      file.last_prompt.to_rfc3339(),
      "2020-01-01T00:00:00+00:00".to_string()
    );
    assert_eq!(
      file.last_checked.to_rfc3339(),
      "2020-01-01T00:00:00+00:00".to_string()
    );
    assert_eq!(file.latest_version, "1.2.3".to_string());
    assert_eq!(file.current_version, "1.2.2".to_string());

    let result =
      CheckVersionFile::parse("2020-01-01T00:00:00+00:00!".to_string());
    assert!(result.is_none());

    let result = CheckVersionFile::parse("garbage!test".to_string());
    assert!(result.is_none());

    let result = CheckVersionFile::parse("test".to_string());
    assert!(result.is_none());
  }

  #[test]
  fn test_serialize_upgrade_check_file() {
    let file = CheckVersionFile {
      last_prompt: chrono::DateTime::parse_from_rfc3339("2020-01-01T00:00:00Z")
        .unwrap()
        .with_timezone(&chrono::Utc),
      last_checked: chrono::DateTime::parse_from_rfc3339(
        "2020-01-01T00:00:00Z",
      )
      .unwrap()
      .with_timezone(&chrono::Utc),
      latest_version: "1.2.3".to_string(),
      current_version: "1.2.2".to_string(),
    };
    assert_eq!(
      file.serialize(),
      "2020-01-01T00:00:00+00:00!2020-01-01T00:00:00+00:00!1.2.3!1.2.2"
    );
  }

  #[derive(Clone)]
  struct TestUpdateCheckerEnvironment {
    file_text: Arc<Mutex<String>>,
    current_version: Arc<Mutex<String>>,
    latest_version: Arc<Mutex<Result<String, String>>>,
    time: Arc<Mutex<chrono::DateTime<chrono::Utc>>>,
  }

  impl TestUpdateCheckerEnvironment {
    pub fn new() -> Self {
      Self {
        file_text: Default::default(),
        current_version: Default::default(),
        latest_version: Arc::new(Mutex::new(Ok("".to_string()))),
        time: Arc::new(Mutex::new(chrono::Utc::now())),
      }
    }

    pub fn add_hours(&self, hours: i64) {
      let mut time = self.time.lock();
      *time = time
        .checked_add_signed(chrono::Duration::hours(hours))
        .unwrap();
    }

    pub fn set_file_text(&self, text: &str) {
      *self.file_text.lock() = text.to_string();
    }

    pub fn set_current_version(&self, version: &str) {
      *self.current_version.lock() = version.to_string();
    }

    pub fn set_latest_version(&self, version: &str) {
      *self.latest_version.lock() = Ok(version.to_string());
    }

    pub fn set_latest_version_err(&self, err: &str) {
      *self.latest_version.lock() = Err(err.to_string());
    }
  }

  impl UpdateCheckerEnvironment for TestUpdateCheckerEnvironment {
    fn latest_version(&self) -> BoxFuture<'static, Result<String, AnyError>> {
      let env = self.clone();
      async move {
        match env.latest_version.lock().clone() {
          Ok(result) => Ok(result),
          Err(err) => bail!("{}", err),
        }
      }
      .boxed()
    }

    fn current_version(&self) -> Cow<str> {
      Cow::Owned(self.current_version.lock().clone())
    }

    fn read_check_file(&self) -> String {
      self.file_text.lock().clone()
    }

    fn write_check_file(&self, text: &str) {
      self.set_file_text(text);
    }

    fn current_time(&self) -> chrono::DateTime<chrono::Utc> {
      *self.time.lock()
    }
  }

  #[tokio::test]
  async fn test_update_checker() {
    let env = TestUpdateCheckerEnvironment::new();
    env.set_current_version("1.0.0");
    env.set_latest_version("1.1.0");
    let checker = UpdateChecker::new(env.clone());

    // no version, so we should check, but not prompt
    assert!(checker.should_check_for_new_version());
    assert_eq!(checker.should_prompt(), None);

    // store the latest version
    fetch_and_store_latest_version(&env).await;

    // reload
    let checker = UpdateChecker::new(env.clone());

    // should not check for latest version because we just did
    assert!(!checker.should_check_for_new_version());
    // but should prompt
    assert_eq!(checker.should_prompt(), Some("1.1.0".to_string()));

    // fast forward an hour and bump the latest version
    env.add_hours(1);
    env.set_latest_version("1.2.0");
    assert!(!checker.should_check_for_new_version());
    assert_eq!(checker.should_prompt(), Some("1.1.0".to_string()));

    // fast forward again and it should check for a newer version
    env.add_hours(UPGRADE_CHECK_INTERVAL);
    assert!(checker.should_check_for_new_version());
    assert_eq!(checker.should_prompt(), Some("1.1.0".to_string()));

    fetch_and_store_latest_version(&env).await;

    // reload and store that we prompted
    let checker = UpdateChecker::new(env.clone());
    assert!(!checker.should_check_for_new_version());
    assert_eq!(checker.should_prompt(), Some("1.2.0".to_string()));
    checker.store_prompted();

    // reload and it should now say not to prompt
    let checker = UpdateChecker::new(env.clone());
    assert!(!checker.should_check_for_new_version());
    assert_eq!(checker.should_prompt(), None);

    // but if we fast forward past the upgrade interval it should prompt again
    env.add_hours(UPGRADE_CHECK_INTERVAL + 1);
    assert!(checker.should_check_for_new_version());
    assert_eq!(checker.should_prompt(), Some("1.2.0".to_string()));

    // upgrade the version and it should stop prompting
    env.set_current_version("1.2.0");
    assert!(checker.should_check_for_new_version());
    assert_eq!(checker.should_prompt(), None);

    // now try failing when fetching the latest version
    env.add_hours(UPGRADE_CHECK_INTERVAL + 1);
    env.set_latest_version_err("Failed");
    env.set_latest_version("1.3.0");

    // this will silently fail
    fetch_and_store_latest_version(&env).await;
    assert!(checker.should_check_for_new_version());
    assert_eq!(checker.should_prompt(), None);
  }

  #[tokio::test]
  async fn test_update_checker_current_newer_than_latest() {
    let env = TestUpdateCheckerEnvironment::new();
    let file_content = CheckVersionFile {
      last_prompt: env
        .current_time()
        .sub(chrono::Duration::hours(UPGRADE_CHECK_INTERVAL + 1)),
      last_checked: env.current_time(),
      latest_version: "1.26.2".to_string(),
      current_version: "1.27.0".to_string(),
    }
    .serialize();
    env.write_check_file(&file_content);
    env.set_current_version("1.27.0");
    env.set_latest_version("1.26.2");
    let checker = UpdateChecker::new(env);

    // since currently running version is newer than latest available (eg. CDN
    // propagation might be delated) we should not prompt
    assert_eq!(checker.should_prompt(), None);
  }

  #[tokio::test]
  async fn test_should_not_prompt_if_current_cli_version_has_changed() {
    let env = TestUpdateCheckerEnvironment::new();
    let file_content = CheckVersionFile {
      last_prompt: env
        .current_time()
        .sub(chrono::Duration::hours(UPGRADE_CHECK_INTERVAL + 1)),
      last_checked: env.current_time(),
      latest_version: "1.26.2".to_string(),
      current_version: "1.25.0".to_string(),
    }
    .serialize();
    env.write_check_file(&file_content);
    // simulate an upgrade done to a canary version
    env.set_current_version("61fbfabe440f1cfffa7b8d17426ffdece4d430d0");
    let checker = UpdateChecker::new(env);
    assert_eq!(checker.should_prompt(), None);
  }
}<|MERGE_RESOLUTION|>--- conflicted
+++ resolved
@@ -476,16 +476,8 @@
   is_windows: bool,
   temp_dir: &secure_tempfile::TempDir,
 ) -> Result<PathBuf, std::io::Error> {
-<<<<<<< HEAD
   const EXE_NAME: &str = "denox";
-  // We use into_path so that the tempdir is not automatically deleted. This is
-  // useful for debugging upgrade, but also so this function can return a path
-  // to the newly uncompressed file without fear of the tempdir being deleted.
-  let temp_dir = secure_tempfile::TempDir::new()?.into_path();
-=======
-  const EXE_NAME: &str = "deno";
   let temp_dir_path = temp_dir.path();
->>>>>>> cee13304
   let exe_ext = if is_windows { "exe" } else { "" };
   let archive_path = temp_dir_path.join(EXE_NAME).with_extension("zip");
   let exe_path = temp_dir_path.join(EXE_NAME).with_extension(exe_ext);
