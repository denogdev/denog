// Copyright 2018-2023 the Deno authors. All rights reserved. MIT license.
// Copyright 2023 Jo Bates. All rights reserved. MIT license.

//! This module provides feature to upgrade denog executable

use crate::args::Flags;
use crate::args::UpgradeFlags;
use crate::colors;
use crate::http_util::HttpClient;
use crate::proc_state::ProcState;
use crate::util::progress_bar::ProgressBar;
use crate::util::progress_bar::ProgressBarStyle;
use crate::version;

use deno_core::anyhow::bail;
use deno_core::anyhow::Context;
use deno_core::error::AnyError;
use deno_core::futures::future::BoxFuture;
use deno_core::futures::FutureExt;
use deno_graph::semver::Version;
use once_cell::sync::Lazy;
use std::borrow::Cow;
use std::env;
use std::fs;
use std::ops::Sub;
use std::path::Path;
use std::path::PathBuf;
use std::process::Command;
use std::time::Duration;

static ARCHIVE_NAME: Lazy<String> =
  Lazy::new(|| format!("denog-{}.zip", env!("TARGET")));

const RELEASE_URL: &str = "https://github.com/denogdev/denog/releases";

// How often query server for new version. In hours.
const UPGRADE_CHECK_INTERVAL: i64 = 24;

const UPGRADE_CHECK_FETCH_DELAY: Duration = Duration::from_millis(500);

/// Environment necessary for doing the update checker.
/// An alternate trait implementation can be provided for testing purposes.
trait UpdateCheckerEnvironment: Clone + Send + Sync {
  fn latest_version(&self) -> BoxFuture<'static, Result<String, AnyError>>;
  fn current_version(&self) -> Cow<str>;
  fn read_check_file(&self) -> String;
  fn write_check_file(&self, text: &str);
  fn current_time(&self) -> chrono::DateTime<chrono::Utc>;
}

#[derive(Clone)]
struct RealUpdateCheckerEnvironment {
  http_client: HttpClient,
  cache_file_path: PathBuf,
  current_time: chrono::DateTime<chrono::Utc>,
}

impl RealUpdateCheckerEnvironment {
  pub fn new(http_client: HttpClient, cache_file_path: PathBuf) -> Self {
    Self {
      http_client,
      cache_file_path,
      // cache the current time
      current_time: chrono::Utc::now(),
    }
  }
}

impl UpdateCheckerEnvironment for RealUpdateCheckerEnvironment {
  fn latest_version(&self) -> BoxFuture<'static, Result<String, AnyError>> {
    let http_client = self.http_client.clone();
    async move {
      if version::is_canary() {
        get_latest_canary_version(&http_client).await
      } else {
        get_latest_release_version(&http_client).await
      }
    }
    .boxed()
  }

  fn current_version(&self) -> Cow<str> {
    Cow::Borrowed(version::release_version_or_canary_commit_hash())
  }

  fn read_check_file(&self) -> String {
    std::fs::read_to_string(&self.cache_file_path).unwrap_or_default()
  }

  fn write_check_file(&self, text: &str) {
    let _ = std::fs::write(&self.cache_file_path, text);
  }

  fn current_time(&self) -> chrono::DateTime<chrono::Utc> {
    self.current_time
  }
}

struct UpdateChecker<TEnvironment: UpdateCheckerEnvironment> {
  env: TEnvironment,
  maybe_file: Option<CheckVersionFile>,
}

impl<TEnvironment: UpdateCheckerEnvironment> UpdateChecker<TEnvironment> {
  pub fn new(env: TEnvironment) -> Self {
    let maybe_file = CheckVersionFile::parse(env.read_check_file());
    Self { env, maybe_file }
  }

  pub fn should_check_for_new_version(&self) -> bool {
    match &self.maybe_file {
      Some(file) => {
        let last_check_age = self
          .env
          .current_time()
          .signed_duration_since(file.last_checked);
        last_check_age > chrono::Duration::hours(UPGRADE_CHECK_INTERVAL)
      }
      None => true,
    }
  }

  /// Returns the version if a new one is available and it should be prompted about.
  pub fn should_prompt(&self) -> Option<String> {
    let file = self.maybe_file.as_ref()?;
    // If the current version saved is not the actualy current version of the binary
    // It means
    // - We already check for a new version today
    // - The user have probably upgraded today
    // So we should not prompt and wait for tomorrow for the latest version to be updated again
    if file.current_version != self.env.current_version() {
      return None;
    }
    if file.latest_version == self.env.current_version() {
      return None;
    }

    if let Ok(current) = Version::parse_standard(&self.env.current_version()) {
      if let Ok(latest) = Version::parse_standard(&file.latest_version) {
        if current >= latest {
          return None;
        }
      }
    }

    let last_prompt_age = self
      .env
      .current_time()
      .signed_duration_since(file.last_prompt);
    if last_prompt_age > chrono::Duration::hours(UPGRADE_CHECK_INTERVAL) {
      Some(file.latest_version.clone())
    } else {
      None
    }
  }

  /// Store that we showed the update message to the user.
  pub fn store_prompted(self) {
    if let Some(file) = self.maybe_file {
      self.env.write_check_file(
        &file.with_last_prompt(self.env.current_time()).serialize(),
      );
    }
  }
}

fn get_minor_version(version: &str) -> &str {
  version.rsplitn(2, '.').collect::<Vec<&str>>()[1]
}

fn print_release_notes(current_version: &str, new_version: &str) {
  if get_minor_version(current_version) != get_minor_version(new_version) {
    log::info!(
      "{}{}",
      "Release notes: https://github.com/denogdev/denog/releases/tag/v",
      &new_version,
    );
  }
}

pub fn check_for_upgrades(http_client: HttpClient, cache_file_path: PathBuf) {
  if env::var("DENO_NO_UPDATE_CHECK").is_ok() {
    return;
  }

  let env = RealUpdateCheckerEnvironment::new(http_client, cache_file_path);
  let update_checker = UpdateChecker::new(env);

  if update_checker.should_check_for_new_version() {
    let env = update_checker.env.clone();
    // do this asynchronously on a separate task
    tokio::spawn(async move {
      // Sleep for a small amount of time to not unnecessarily impact startup
      // time.
      tokio::time::sleep(UPGRADE_CHECK_FETCH_DELAY).await;

      fetch_and_store_latest_version(&env).await;
    });
  }

  // Print a message if an update is available
  if let Some(upgrade_version) = update_checker.should_prompt() {
    if log::log_enabled!(log::Level::Info) && atty::is(atty::Stream::Stderr) {
      if version::is_canary() {
        eprint!(
          "{} ",
          colors::green("A new canary release of Denog is available.")
        );
        eprintln!(
          "{}",
          colors::italic_gray("Run `denog upgrade --canary` to install it.")
        );
      } else {
        eprint!(
          "{} {} → {} ",
          colors::green("A new release of Denog is available:"),
          colors::cyan(version::denog_short()),
          colors::cyan(&upgrade_version)
        );
        eprintln!(
          "{}",
          colors::italic_gray("Run `denog upgrade` to install it.")
        );
        print_release_notes(&version::denog_short(), &upgrade_version);
      }

      update_checker.store_prompted();
    }
  }
}

async fn fetch_and_store_latest_version<
  TEnvironment: UpdateCheckerEnvironment,
>(
  env: &TEnvironment,
) {
  // Fetch latest version or commit hash from server.
  let latest_version = match env.latest_version().await {
    Ok(latest_version) => latest_version,
    Err(_) => return,
  };

  env.write_check_file(
    &CheckVersionFile {
      // put a date in the past here so that prompt can be shown on next run
      last_prompt: env
        .current_time()
        .sub(chrono::Duration::hours(UPGRADE_CHECK_INTERVAL + 1)),
      last_checked: env.current_time(),
      current_version: env.current_version().to_string(),
      latest_version,
    }
    .serialize(),
  );
}

pub async fn upgrade(
  flags: Flags,
  upgrade_flags: UpgradeFlags,
) -> Result<(), AnyError> {
  let ps = ProcState::build(flags).await?;
  let current_exe_path = std::env::current_exe()?;
  let metadata = fs::metadata(&current_exe_path)?;
  let permissions = metadata.permissions();

  if permissions.readonly() {
    bail!(
      "You do not have write permission to {}",
      current_exe_path.display()
    );
  }
  #[cfg(unix)]
  if std::os::unix::fs::MetadataExt::uid(&metadata) == 0
    && !nix::unistd::Uid::effective().is_root()
  {
    bail!(concat!(
      "You don't have write permission to {} because it's owned by root.\n",
      "Consider updating denog through your package manager if its installed from it.\n",
      "Otherwise run `denog upgrade` as root.",
    ), current_exe_path.display());
  }

  let client = &ps.http_client;

  let install_version = match upgrade_flags.version {
    Some(passed_version) => {
      if upgrade_flags.canary
        && !regex::Regex::new("^[0-9a-f]{40}$")?.is_match(&passed_version)
      {
        bail!("Invalid commit hash passed");
      } else if !upgrade_flags.canary
        && Version::parse_standard(&passed_version).is_err()
      {
        bail!("Invalid version passed");
      }

      let current_is_passed = if upgrade_flags.canary {
        crate::version::GIT_COMMIT_HASH == passed_version
      } else if !crate::version::is_canary() {
        crate::version::denog_short() == passed_version
      } else {
        false
      };

      if !upgrade_flags.force
        && upgrade_flags.output.is_none()
        && current_is_passed
      {
        log::info!(
          "Version {} is already installed",
          crate::version::denog_short()
        );
        return Ok(());
      } else {
        passed_version
      }
    }
    None => {
      let latest_version = if upgrade_flags.canary {
        log::info!("Looking up latest canary version");
        get_latest_canary_version(client).await?
      } else {
        log::info!("Looking up latest version");
        get_latest_release_version(client).await?
      };

      let current_is_most_recent = if upgrade_flags.canary {
        let latest_hash = latest_version.clone();
        crate::version::GIT_COMMIT_HASH == latest_hash
      } else if !crate::version::is_canary() {
<<<<<<< HEAD
        let current =
          semver::Version::parse(&crate::version::denog_short()).unwrap();
        let latest = semver::Version::parse(&latest_version).unwrap();
=======
        let current = Version::parse_standard(&crate::version::deno()).unwrap();
        let latest = Version::parse_standard(&latest_version).unwrap();
>>>>>>> 86785f21
        current >= latest
      } else {
        false
      };

      if !upgrade_flags.force
        && upgrade_flags.output.is_none()
        && current_is_most_recent
      {
        log::info!(
          "Local denog version {} is the most recent release",
          if upgrade_flags.canary {
            crate::version::GIT_COMMIT_HASH.to_string()
          } else {
            crate::version::denog_short()
          }
        );
        return Ok(());
      } else {
        log::info!("Found latest version {}", latest_version);
        latest_version
      }
    }
  };

  let download_url = if upgrade_flags.canary {
    if env!("TARGET") == "aarch64-apple-darwin" {
      bail!("Canary builds are not available for M1");
    }

    format!(
      "https://denogdev.github.io/dl/canary/{}/{}",
      install_version, *ARCHIVE_NAME
    )
  } else {
    format!(
      "{}/download/v{}/{}",
      RELEASE_URL, install_version, *ARCHIVE_NAME
    )
  };

  let archive_data = download_package(client, &download_url)
    .await
    .with_context(|| format!("Failed downloading {download_url}"))?;

  log::info!("Denog is upgrading to version {}", &install_version);

  let temp_dir = secure_tempfile::TempDir::new()?;
  let new_exe_path = unpack_into_dir(archive_data, cfg!(windows), &temp_dir)?;
  fs::set_permissions(&new_exe_path, permissions)?;
  check_exe(&new_exe_path)?;

  if upgrade_flags.dry_run {
    fs::remove_file(&new_exe_path)?;
    log::info!("Upgraded successfully (dry run)");
    if !upgrade_flags.canary {
      print_release_notes(&version::denog_short(), &install_version);
    }
  } else {
    let output_exe_path =
      upgrade_flags.output.as_ref().unwrap_or(&current_exe_path);
    let output_result = if *output_exe_path == current_exe_path {
      replace_exe(&new_exe_path, output_exe_path)
    } else {
      fs::rename(&new_exe_path, output_exe_path)
        .or_else(|_| fs::copy(&new_exe_path, output_exe_path).map(|_| ()))
    };
    if let Err(err) = output_result {
      const WIN_ERROR_ACCESS_DENIED: i32 = 5;
      if cfg!(windows) && err.raw_os_error() == Some(WIN_ERROR_ACCESS_DENIED) {
        return Err(err).with_context(|| {
          format!(
            concat!(
              "Could not replace the denog executable. This may be because an ",
              "existing denog process is running. Please ensure there are no ",
              "running denog processes (ex. Stop-Process -Name denog ; denog {}), ",
              "close any editors before upgrading, and ensure you have ",
              "sufficient permission to '{}'."
            ),
            // skip the first argument, which is the executable path
            std::env::args().skip(1).collect::<Vec<_>>().join(" "),
            output_exe_path.display(),
          )
        });
      } else {
        return Err(err.into());
      }
    }
    log::info!("Upgraded successfully");
    if !upgrade_flags.canary {
      print_release_notes(&version::denog_short(), &install_version);
    }
  }

  drop(temp_dir); // delete the temp dir
  Ok(())
}

async fn get_latest_release_version(
  client: &HttpClient,
) -> Result<String, AnyError> {
  let text = client
    .download_text("https://denogdev.github.io/dl/release-latest.txt")
    .await?;
  let version = text.trim().to_string();
  Ok(version.replace('v', ""))
}

async fn get_latest_canary_version(
  client: &HttpClient,
) -> Result<String, AnyError> {
  let text = client
    .download_text("https://denogdev.github.io/dl/canary-latest.txt")
    .await?;
  let version = text.trim().to_string();
  Ok(version)
}

async fn download_package(
  client: &HttpClient,
  download_url: &str,
) -> Result<Vec<u8>, AnyError> {
  log::info!("Downloading {}", &download_url);
  let maybe_bytes = {
    let progress_bar = ProgressBar::new(ProgressBarStyle::DownloadBars);
    // provide an empty string here in order to prefer the downloading
    // text above which will stay alive after the progress bars are complete
    let progress = progress_bar.update("");
    client
      .download_with_progress(download_url, &progress)
      .await?
  };
  match maybe_bytes {
    Some(bytes) => Ok(bytes),
    None => {
      log::info!("Download could not be found, aborting");
      std::process::exit(1)
    }
  }
}

pub fn unpack_into_dir(
  archive_data: Vec<u8>,
  is_windows: bool,
  temp_dir: &secure_tempfile::TempDir,
) -> Result<PathBuf, std::io::Error> {
  const EXE_NAME: &str = "denog";
  let temp_dir_path = temp_dir.path();
  let exe_ext = if is_windows { "exe" } else { "" };
  let archive_path = temp_dir_path.join(EXE_NAME).with_extension("zip");
  let exe_path = temp_dir_path.join(EXE_NAME).with_extension(exe_ext);
  assert!(!exe_path.exists());

  let archive_ext = Path::new(&*ARCHIVE_NAME)
    .extension()
    .and_then(|ext| ext.to_str())
    .unwrap();
  let unpack_status = match archive_ext {
    "zip" if cfg!(windows) => {
      fs::write(&archive_path, &archive_data)?;
      Command::new("powershell.exe")
        .arg("-NoLogo")
        .arg("-NoProfile")
        .arg("-NonInteractive")
        .arg("-Command")
        .arg(
          "& {
            param($Path, $DestinationPath)
            trap { $host.ui.WriteErrorLine($_.Exception); exit 1 }
            Add-Type -AssemblyName System.IO.Compression.FileSystem
            [System.IO.Compression.ZipFile]::ExtractToDirectory(
              $Path,
              $DestinationPath
            );
          }",
        )
        .arg("-Path")
        .arg(format!("'{}'", &archive_path.to_str().unwrap()))
        .arg("-DestinationPath")
        .arg(format!("'{}'", &temp_dir_path.to_str().unwrap()))
        .spawn()
        .map_err(|err| {
          if err.kind() == std::io::ErrorKind::NotFound {
            std::io::Error::new(
              std::io::ErrorKind::NotFound,
              "`powershell.exe` was not found in your PATH",
            )
          } else {
            err
          }
        })?
        .wait()?
    }
    "zip" => {
      fs::write(&archive_path, &archive_data)?;
      Command::new("unzip")
        .current_dir(temp_dir_path)
        .arg(&archive_path)
        .spawn()
        .map_err(|err| {
          if err.kind() == std::io::ErrorKind::NotFound {
            std::io::Error::new(
              std::io::ErrorKind::NotFound,
              "`unzip` was not found in your PATH, please install `unzip`",
            )
          } else {
            err
          }
        })?
        .wait()?
    }
    ext => panic!("Unsupported archive type: '{ext}'"),
  };
  assert!(unpack_status.success());
  assert!(exe_path.exists());
  fs::remove_file(&archive_path)?;
  Ok(exe_path)
}

fn replace_exe(from: &Path, to: &Path) -> Result<(), std::io::Error> {
  if cfg!(windows) {
    // On windows you cannot replace the currently running executable.
    // so first we rename it to denog.old.exe
    fs::rename(to, to.with_extension("old.exe"))?;
  } else {
    fs::remove_file(to)?;
  }
  // Windows cannot rename files across device boundaries, so if rename fails,
  // we try again with copy.
  fs::rename(from, to).or_else(|_| fs::copy(from, to).map(|_| ()))?;
  Ok(())
}

fn check_exe(exe_path: &Path) -> Result<(), AnyError> {
  let output = Command::new(exe_path)
    .arg("-V")
    .stderr(std::process::Stdio::inherit())
    .output()?;
  assert!(output.status.success());
  Ok(())
}

#[derive(Debug)]
struct CheckVersionFile {
  pub last_prompt: chrono::DateTime<chrono::Utc>,
  pub last_checked: chrono::DateTime<chrono::Utc>,
  pub current_version: String,
  pub latest_version: String,
}

impl CheckVersionFile {
  pub fn parse(content: String) -> Option<Self> {
    let split_content = content.split('!').collect::<Vec<_>>();

    if split_content.len() != 4 {
      return None;
    }

    let latest_version = split_content[2].trim().to_owned();
    if latest_version.is_empty() {
      return None;
    }
    let current_version = split_content[3].trim().to_owned();
    if current_version.is_empty() {
      return None;
    }

    let last_prompt = chrono::DateTime::parse_from_rfc3339(split_content[0])
      .map(|dt| dt.with_timezone(&chrono::Utc))
      .ok()?;
    let last_checked = chrono::DateTime::parse_from_rfc3339(split_content[1])
      .map(|dt| dt.with_timezone(&chrono::Utc))
      .ok()?;

    Some(CheckVersionFile {
      last_prompt,
      last_checked,
      current_version,
      latest_version,
    })
  }

  fn serialize(&self) -> String {
    format!(
      "{}!{}!{}!{}",
      self.last_prompt.to_rfc3339(),
      self.last_checked.to_rfc3339(),
      self.latest_version,
      self.current_version,
    )
  }

  fn with_last_prompt(self, dt: chrono::DateTime<chrono::Utc>) -> Self {
    Self {
      last_prompt: dt,
      ..self
    }
  }
}

#[cfg(test)]
mod test {
  use std::sync::Arc;

  use deno_core::parking_lot::Mutex;

  use super::*;

  #[test]
  fn test_parse_upgrade_check_file() {
    let file = CheckVersionFile::parse(
      "2020-01-01T00:00:00+00:00!2020-01-01T00:00:00+00:00!1.2.3!1.2.2"
        .to_string(),
    )
    .unwrap();
    assert_eq!(
      file.last_prompt.to_rfc3339(),
      "2020-01-01T00:00:00+00:00".to_string()
    );
    assert_eq!(
      file.last_checked.to_rfc3339(),
      "2020-01-01T00:00:00+00:00".to_string()
    );
    assert_eq!(file.latest_version, "1.2.3".to_string());
    assert_eq!(file.current_version, "1.2.2".to_string());

    let result =
      CheckVersionFile::parse("2020-01-01T00:00:00+00:00!".to_string());
    assert!(result.is_none());

    let result = CheckVersionFile::parse("garbage!test".to_string());
    assert!(result.is_none());

    let result = CheckVersionFile::parse("test".to_string());
    assert!(result.is_none());
  }

  #[test]
  fn test_serialize_upgrade_check_file() {
    let file = CheckVersionFile {
      last_prompt: chrono::DateTime::parse_from_rfc3339("2020-01-01T00:00:00Z")
        .unwrap()
        .with_timezone(&chrono::Utc),
      last_checked: chrono::DateTime::parse_from_rfc3339(
        "2020-01-01T00:00:00Z",
      )
      .unwrap()
      .with_timezone(&chrono::Utc),
      latest_version: "1.2.3".to_string(),
      current_version: "1.2.2".to_string(),
    };
    assert_eq!(
      file.serialize(),
      "2020-01-01T00:00:00+00:00!2020-01-01T00:00:00+00:00!1.2.3!1.2.2"
    );
  }

  #[derive(Clone)]
  struct TestUpdateCheckerEnvironment {
    file_text: Arc<Mutex<String>>,
    current_version: Arc<Mutex<String>>,
    latest_version: Arc<Mutex<Result<String, String>>>,
    time: Arc<Mutex<chrono::DateTime<chrono::Utc>>>,
  }

  impl TestUpdateCheckerEnvironment {
    pub fn new() -> Self {
      Self {
        file_text: Default::default(),
        current_version: Default::default(),
        latest_version: Arc::new(Mutex::new(Ok("".to_string()))),
        time: Arc::new(Mutex::new(chrono::Utc::now())),
      }
    }

    pub fn add_hours(&self, hours: i64) {
      let mut time = self.time.lock();
      *time = time
        .checked_add_signed(chrono::Duration::hours(hours))
        .unwrap();
    }

    pub fn set_file_text(&self, text: &str) {
      *self.file_text.lock() = text.to_string();
    }

    pub fn set_current_version(&self, version: &str) {
      *self.current_version.lock() = version.to_string();
    }

    pub fn set_latest_version(&self, version: &str) {
      *self.latest_version.lock() = Ok(version.to_string());
    }

    pub fn set_latest_version_err(&self, err: &str) {
      *self.latest_version.lock() = Err(err.to_string());
    }
  }

  impl UpdateCheckerEnvironment for TestUpdateCheckerEnvironment {
    fn latest_version(&self) -> BoxFuture<'static, Result<String, AnyError>> {
      let env = self.clone();
      async move {
        match env.latest_version.lock().clone() {
          Ok(result) => Ok(result),
          Err(err) => bail!("{}", err),
        }
      }
      .boxed()
    }

    fn current_version(&self) -> Cow<str> {
      Cow::Owned(self.current_version.lock().clone())
    }

    fn read_check_file(&self) -> String {
      self.file_text.lock().clone()
    }

    fn write_check_file(&self, text: &str) {
      self.set_file_text(text);
    }

    fn current_time(&self) -> chrono::DateTime<chrono::Utc> {
      *self.time.lock()
    }
  }

  #[tokio::test]
  async fn test_update_checker() {
    let env = TestUpdateCheckerEnvironment::new();
    env.set_current_version("1.0.0");
    env.set_latest_version("1.1.0");
    let checker = UpdateChecker::new(env.clone());

    // no version, so we should check, but not prompt
    assert!(checker.should_check_for_new_version());
    assert_eq!(checker.should_prompt(), None);

    // store the latest version
    fetch_and_store_latest_version(&env).await;

    // reload
    let checker = UpdateChecker::new(env.clone());

    // should not check for latest version because we just did
    assert!(!checker.should_check_for_new_version());
    // but should prompt
    assert_eq!(checker.should_prompt(), Some("1.1.0".to_string()));

    // fast forward an hour and bump the latest version
    env.add_hours(1);
    env.set_latest_version("1.2.0");
    assert!(!checker.should_check_for_new_version());
    assert_eq!(checker.should_prompt(), Some("1.1.0".to_string()));

    // fast forward again and it should check for a newer version
    env.add_hours(UPGRADE_CHECK_INTERVAL);
    assert!(checker.should_check_for_new_version());
    assert_eq!(checker.should_prompt(), Some("1.1.0".to_string()));

    fetch_and_store_latest_version(&env).await;

    // reload and store that we prompted
    let checker = UpdateChecker::new(env.clone());
    assert!(!checker.should_check_for_new_version());
    assert_eq!(checker.should_prompt(), Some("1.2.0".to_string()));
    checker.store_prompted();

    // reload and it should now say not to prompt
    let checker = UpdateChecker::new(env.clone());
    assert!(!checker.should_check_for_new_version());
    assert_eq!(checker.should_prompt(), None);

    // but if we fast forward past the upgrade interval it should prompt again
    env.add_hours(UPGRADE_CHECK_INTERVAL + 1);
    assert!(checker.should_check_for_new_version());
    assert_eq!(checker.should_prompt(), Some("1.2.0".to_string()));

    // upgrade the version and it should stop prompting
    env.set_current_version("1.2.0");
    assert!(checker.should_check_for_new_version());
    assert_eq!(checker.should_prompt(), None);

    // now try failing when fetching the latest version
    env.add_hours(UPGRADE_CHECK_INTERVAL + 1);
    env.set_latest_version_err("Failed");
    env.set_latest_version("1.3.0");

    // this will silently fail
    fetch_and_store_latest_version(&env).await;
    assert!(checker.should_check_for_new_version());
    assert_eq!(checker.should_prompt(), None);
  }

  #[tokio::test]
  async fn test_update_checker_current_newer_than_latest() {
    let env = TestUpdateCheckerEnvironment::new();
    let file_content = CheckVersionFile {
      last_prompt: env
        .current_time()
        .sub(chrono::Duration::hours(UPGRADE_CHECK_INTERVAL + 1)),
      last_checked: env.current_time(),
      latest_version: "1.26.2".to_string(),
      current_version: "1.27.0".to_string(),
    }
    .serialize();
    env.write_check_file(&file_content);
    env.set_current_version("1.27.0");
    env.set_latest_version("1.26.2");
    let checker = UpdateChecker::new(env);

    // since currently running version is newer than latest available (eg. CDN
    // propagation might be delated) we should not prompt
    assert_eq!(checker.should_prompt(), None);
  }

  #[tokio::test]
  async fn test_should_not_prompt_if_current_cli_version_has_changed() {
    let env = TestUpdateCheckerEnvironment::new();
    let file_content = CheckVersionFile {
      last_prompt: env
        .current_time()
        .sub(chrono::Duration::hours(UPGRADE_CHECK_INTERVAL + 1)),
      last_checked: env.current_time(),
      latest_version: "1.26.2".to_string(),
      current_version: "1.25.0".to_string(),
    }
    .serialize();
    env.write_check_file(&file_content);
    // simulate an upgrade done to a canary version
    env.set_current_version("61fbfabe440f1cfffa7b8d17426ffdece4d430d0");
    let checker = UpdateChecker::new(env);
    assert_eq!(checker.should_prompt(), None);
  }
}<|MERGE_RESOLUTION|>--- conflicted
+++ resolved
@@ -328,14 +328,9 @@
         let latest_hash = latest_version.clone();
         crate::version::GIT_COMMIT_HASH == latest_hash
       } else if !crate::version::is_canary() {
-<<<<<<< HEAD
         let current =
-          semver::Version::parse(&crate::version::denog_short()).unwrap();
-        let latest = semver::Version::parse(&latest_version).unwrap();
-=======
-        let current = Version::parse_standard(&crate::version::deno()).unwrap();
+          Version::parse_standard(&crate::version::denog_short()).unwrap();
         let latest = Version::parse_standard(&latest_version).unwrap();
->>>>>>> 86785f21
         current >= latest
       } else {
         false
