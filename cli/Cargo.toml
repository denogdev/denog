# Copyright 2018-2023 the Deno authors. All rights reserved. MIT license.
# Copyright 2023 Jo Bates. All rights reserved. MIT license.

[package]
<<<<<<< HEAD
name = "denox"
version = "0.2.1"
=======
name = "deno"
version = "1.30.2"
>>>>>>> cee13304
authors.workspace = true
default-run = "denox"
edition.workspace = true
exclude = ["tests/testdata/npm/registry/*"]
license.workspace = true
repository.workspace = true
description = "Provides the denox executable"

[[bin]]
name = "denox"
path = "main.rs"
doc = false

[[bench]]
name = "deno_bench"
harness = false
path = "./bench/main.rs"

[[bench]]
name = "lsp_bench_standalone"
harness = false
path = "./bench/lsp_bench_standalone.rs"

[build-dependencies]
deno_runtime = { workspace = true, features = ["snapshot_from_snapshot"] }
deno_core.workspace = true
regex.workspace = true
serde.workspace = true
serde_json.workspace = true
zstd.workspace = true
glibc_version = "0.1.2"

lzzzz = '1.0'

[target.'cfg(windows)'.build-dependencies]
winapi.workspace = true
winres.workspace = true

[dependencies]
deno_ast = { workspace = true, features = ["bundler", "cjs", "codegen", "dep_graph", "module_specifier", "proposal", "react", "sourcemap", "transforms", "typescript", "view", "visit"] }
deno_core.workspace = true
deno_doc = "0.53.0"
deno_emit = "0.14.0"
deno_graph = "0.42.0"
deno_lint = { version = "0.37.0", features = ["docs"] }
deno_lockfile.workspace = true
deno_runtime.workspace = true
deno_task_shell = "0.8.1"
napi_sym.workspace = true

atty.workspace = true
base32 = "=0.4.0"
base64.workspace = true
cache_control.workspace = true
chrono = { version = "=0.4.22", default-features = false, features = ["clock"] }
clap = "=3.1.12"
clap_complete = "=3.1.2"
clap_complete_fig = "=3.1.5"
console_static_text = "=0.3.4"
data-url.workspace = true
dissimilar = "=1.0.4"
dprint-plugin-json = "=0.17.0"
dprint-plugin-markdown = "=0.15.2"
dprint-plugin-typescript = "=0.81.1"
encoding_rs.workspace = true
env_logger = "=0.9.0"
eszip = "=0.33.0"
fancy-regex = "=0.10.0"
flate2.workspace = true
http.workspace = true
import_map = "=0.15.0"
indexmap = "=1.9.2"
jsonc-parser = { version = "=0.21.0", features = ["serde"] }
libc.workspace = true
log = { workspace = true, features = ["serde"] }
lsp-types = "=0.93.2" # used by tower-lsp and "proposed" feature is unstable in patch releases
lzzzz = '1.0'
mitata = "=0.0.7"
monch = "=0.4.0"
notify.workspace = true
once_cell.workspace = true
os_pipe.workspace = true
percent-encoding.workspace = true
pin-project.workspace = true
rand = { workspace = true, features = ["small_rng"] }
regex.workspace = true
ring.workspace = true
rustyline = { version = "=10.0.0", default-features = false, features = ["custom-bindings"] }
rustyline-derive = "=0.7.0"
secure_tempfile = { version = "=3.3.0", package = "tempfile" } # different name to discourage use in tests
semver.workspace = true
serde.workspace = true
serde_repr.workspace = true
shell-escape = "=0.1.5"
tar.workspace = true
text-size = "=1.1.0"
text_lines = "=0.6.0"
tokio.workspace = true
tokio-util.workspace = true
tower-lsp = { version = "=0.17.0", features = ["proposed"] }
twox-hash = "=1.6.3"
typed-arena = "=2.0.1"
uuid = { workspace = true, features = ["serde"] }
walkdir = "=2.3.2"
zstd.workspace = true

[target.'cfg(windows)'.dependencies]
fwdansi.workspace = true
junction = "=0.2.0"
winapi = { workspace = true, features = ["knownfolders", "mswsock", "objbase", "shlobj", "tlhelp32", "winbase", "winerror", "winsock2"] }

[target.'cfg(unix)'.dependencies]
nix.workspace = true

[dev-dependencies]
deno_bench_util.workspace = true
dotenv = "=0.15.0"
flaky_test = "=0.1.0"
once_cell.workspace = true
os_pipe.workspace = true
pretty_assertions.workspace = true
test_util.workspace = true
trust-dns-client = "=0.22.0"
trust-dns-server = "=0.22.0"

[package.metadata.winres]
# This section defines the metadata that appears in the denox.exe PE header.
OriginalFilename = "denox.exe"
LegalCopyright = "© Deno contributors & Deno Land Inc & Jo Bates. MIT licensed."
ProductName = "Denox"
FileDescription = "Denox: Deno with built-in window system integration"<|MERGE_RESOLUTION|>--- conflicted
+++ resolved
@@ -2,13 +2,8 @@
 # Copyright 2023 Jo Bates. All rights reserved. MIT license.
 
 [package]
-<<<<<<< HEAD
 name = "denox"
 version = "0.2.1"
-=======
-name = "deno"
-version = "1.30.2"
->>>>>>> cee13304
 authors.workspace = true
 default-run = "denox"
 edition.workspace = true
