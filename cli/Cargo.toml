# Copyright 2018-2023 the Deno authors. All rights reserved. MIT license.
# Copyright 2023 Jo Bates. All rights reserved. MIT license.

[package]
<<<<<<< HEAD
name = "denog"
version = "0.7.2"
=======
name = "deno"
version = "1.31.3"
>>>>>>> f64adbe1
authors.workspace = true
default-run = "denog"
edition.workspace = true
exclude = ["tests/testdata/npm/registry/*"]
license.workspace = true
repository.workspace = true
description = "Provides the denog executable"

[[bin]]
name = "denog"
path = "main.rs"
doc = false

[[bench]]
name = "deno_bench"
harness = false
path = "./bench/main.rs"

[[bench]]
name = "lsp_bench_standalone"
harness = false
path = "./bench/lsp_bench_standalone.rs"

[build-dependencies]
deno_runtime = { workspace = true, features = ["snapshot_from_snapshot", "include_js_files_for_snapshotting"] }
deno_core = { workspace = true, features = ["include_js_files_for_snapshotting"] }
regex.workspace = true
serde.workspace = true
serde_json.workspace = true
zstd.workspace = true
glibc_version = "0.1.2"

lzzzz = '1.0'

[target.'cfg(windows)'.build-dependencies]
winapi.workspace = true
winres.workspace = true

[dependencies]
deno_ast = { workspace = true, features = ["bundler", "cjs", "codegen", "dep_graph", "module_specifier", "proposal", "react", "sourcemap", "transforms", "typescript", "view", "visit"] }
deno_core = { workspace = true, features = ["include_js_files_for_snapshotting"] }
deno_doc = "0.57.0"
deno_emit = "0.16.0"
deno_graph = "=0.44.3"
deno_lint = { version = "0.41.0", features = ["docs"] }
deno_lockfile.workspace = true
deno_runtime = { workspace = true, features = ["dont_create_runtime_snapshot", "include_js_files_for_snapshotting"] }
deno_task_shell = "0.10.0"
napi_sym.workspace = true

async-trait.workspace = true
atty.workspace = true
base32 = "=0.4.0"
base64.workspace = true
cache_control.workspace = true
chrono = { version = "=0.4.22", default-features = false, features = ["std"] }
clap = "=3.1.12"
clap_complete = "=3.1.2"
clap_complete_fig = "=3.1.5"
console_static_text.workspace = true
data-url.workspace = true
dissimilar = "=1.0.4"
dprint-plugin-json = "=0.17.0"
dprint-plugin-markdown = "=0.15.2"
dprint-plugin-typescript = "=0.83.0"
encoding_rs.workspace = true
env_logger = "=0.9.0"
eszip = "=0.37.0"
fancy-regex = "=0.10.0"
flate2.workspace = true
fs3.workspace = true
http.workspace = true
import_map = "=0.15.0"
indexmap.workspace = true
jsonc-parser = { version = "=0.21.0", features = ["serde"] }
libc.workspace = true
log = { workspace = true, features = ["serde"] }
lsp-types.workspace = true
lzzzz = '1.0'
mitata = "=0.0.7"
monch = "=0.4.1"
notify.workspace = true
once_cell.workspace = true
os_pipe.workspace = true
percent-encoding.workspace = true
pin-project.workspace = true
rand = { workspace = true, features = ["small_rng"] }
regex.workspace = true
ring.workspace = true
rustyline = { version = "=10.0.0", default-features = false, features = ["custom-bindings"] }
rustyline-derive = "=0.7.0"
secure_tempfile = { version = "=3.4.0", package = "tempfile" } # different name to discourage use in tests
serde.workspace = true
serde_repr.workspace = true
shell-escape = "=0.1.5"
tar.workspace = true
text-size = "=1.1.0"
text_lines = "=0.6.0"
thiserror.workspace = true
tokio.workspace = true
tokio-util.workspace = true
tower-lsp.workspace = true
twox-hash = "=1.6.3"
typed-arena = "=2.0.1"
uuid = { workspace = true, features = ["serde"] }
walkdir = "=2.3.2"
zstd.workspace = true

[target.'cfg(windows)'.dependencies]
fwdansi.workspace = true
junction = "=0.2.0"
winapi = { workspace = true, features = ["knownfolders", "mswsock", "objbase", "shlobj", "tlhelp32", "winbase", "winerror", "winsock2"] }

[target.'cfg(unix)'.dependencies]
nix.workspace = true

[dev-dependencies]
deno_bench_util.workspace = true
dotenv = "=0.15.0"
flaky_test = "=0.1.0"
once_cell.workspace = true
os_pipe.workspace = true
pretty_assertions.workspace = true
test_util.workspace = true
trust-dns-client = "=0.22.0"
trust-dns-server = "=0.22.0"

[package.metadata.winres]
# This section defines the metadata that appears in the denog.exe PE header.
OriginalFilename = "denog.exe"
LegalCopyright = "© Deno contributors & Deno Land Inc & Jo Bates. MIT licensed."
ProductName = "Denog"
FileDescription = "Denog: Deno with built-in window system integration"<|MERGE_RESOLUTION|>--- conflicted
+++ resolved
@@ -2,13 +2,8 @@
 # Copyright 2023 Jo Bates. All rights reserved. MIT license.
 
 [package]
-<<<<<<< HEAD
 name = "denog"
 version = "0.7.2"
-=======
-name = "deno"
-version = "1.31.3"
->>>>>>> f64adbe1
 authors.workspace = true
 default-run = "denog"
 edition.workspace = true
