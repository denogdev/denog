error: Uncaught (in promise) TypeError: Invalid WebAssembly content type.
<<<<<<< HEAD
    at handleWasmStreaming (internal:ext/fetch/26_fetch.js:[WILDCARD])
=======
    at handleWasmStreaming (internal:deno_fetch/26_fetch.js:[WILDCARD])
>>>>>>> 86785f21
<|MERGE_RESOLUTION|>--- conflicted
+++ resolved
@@ -1,6 +1,2 @@
 error: Uncaught (in promise) TypeError: Invalid WebAssembly content type.
-<<<<<<< HEAD
-    at handleWasmStreaming (internal:ext/fetch/26_fetch.js:[WILDCARD])
-=======
-    at handleWasmStreaming (internal:deno_fetch/26_fetch.js:[WILDCARD])
->>>>>>> 86785f21
+    at handleWasmStreaming (internal:deno_fetch/26_fetch.js:[WILDCARD])