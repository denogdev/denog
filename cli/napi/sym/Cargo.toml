--- conflicted
+++ resolved
@@ -2,11 +2,7 @@
 
 [package]
 name = "napi_sym"
-<<<<<<< HEAD
-version = "0.19.0"
-=======
 version = "0.21.0"
->>>>>>> 86785f21
 authors.workspace = true
 edition.workspace = true
 license.workspace = true
